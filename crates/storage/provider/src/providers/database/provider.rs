use crate::{
    bundle_state::StorageRevertsIter,
    providers::{database::metrics, static_file::StaticFileWriter, StaticFileProvider},
    to_range,
    traits::{
        AccountExtReader, BlockSource, ChangeSetReader, ReceiptProvider, StageCheckpointWriter,
    },
    writer::UnifiedStorageWriter,
    AccountReader, AsLatestStateProviderRef, BlockExecutionWriter, BlockHashReader, BlockNumReader,
    BlockReader, BlockWriter, BundleStateInit, ChainStateBlockReader, ChainStateBlockWriter,
    DBProvider, EvmEnvProvider, HashingWriter, HeaderProvider, HeaderSyncGap,
    HeaderSyncGapProvider, HistoricalStateProvider, HistoricalStateProviderRef, HistoryWriter,
    LatestStateProvider, LatestStateProviderRef, OriginalValuesKnown, ProviderError,
    PruneCheckpointReader, PruneCheckpointWriter, RevertsInit, StageCheckpointReader,
    StateChangeWriter, StateProviderBox, StateReader, StateWriter, StaticFileProviderFactory,
    StatsReader, StorageReader, StorageTrieWriter, TransactionVariant, TransactionsProvider,
    TransactionsProviderExt, TrieWriter, WithdrawalsProvider,
};
use alloy_consensus::Header;
use alloy_eips::{
    eip4895::{Withdrawal, Withdrawals},
    BlockHashOrNumber,
};
use alloy_primitives::{keccak256, Address, BlockHash, BlockNumber, TxHash, TxNumber, B256, U256};
use itertools::{izip, Itertools};
use rayon::slice::ParallelSliceMut;
use reth_chainspec::{ChainInfo, ChainSpecProvider, EthChainSpec, EthereumHardforks};
use reth_db::{
    cursor::DbDupCursorRW, tables, BlockNumberList, PlainAccountState, PlainStorageState,
};
use reth_db_api::{
    cursor::{DbCursorRO, DbCursorRW, DbDupCursorRO},
    database::Database,
    models::{
        sharded_key, storage_sharded_key::StorageShardedKey, AccountBeforeTx, BlockNumberAddress,
        ShardedKey, StoredBlockBodyIndices, StoredBlockOmmers, StoredBlockWithdrawals,
    },
    table::Table,
    transaction::{DbTx, DbTxMut},
    DatabaseError, DbTxUnwindExt,
};
use reth_evm::ConfigureEvmEnv;
use reth_execution_types::{Chain, ExecutionOutcome};
use reth_network_p2p::headers::downloader::SyncTarget;
use reth_node_types::NodeTypes;
use reth_primitives::{
    Account, Block, BlockBody, BlockWithSenders, Bytecode, GotExpected, Receipt, SealedBlock,
    SealedBlockWithSenders, SealedHeader, StaticFileSegment, StorageEntry, TransactionMeta,
    TransactionSigned, TransactionSignedEcRecovered, TransactionSignedNoHash,
};
use reth_prune_types::{PruneCheckpoint, PruneModes, PruneSegment};
use reth_stages_types::{StageCheckpoint, StageId};
use reth_storage_api::{StateProvider, StorageChangeSetReader, TryIntoHistoricalStateProvider};
use reth_storage_errors::provider::{ProviderResult, RootMismatch};
use reth_trie::{
    prefix_set::{PrefixSet, PrefixSetMut, TriePrefixSets},
    updates::{StorageTrieUpdates, TrieUpdates},
    HashedPostStateSorted, Nibbles, StateRoot, StoredNibbles,
};
use reth_trie_db::{DatabaseStateRoot, DatabaseStorageTrieCursor};
use revm::{
    db::states::{PlainStateReverts, PlainStorageChangeset, PlainStorageRevert, StateChangeset},
    primitives::{BlockEnv, CfgEnvWithHandlerCfg},
};
use std::{
    cmp::Ordering,
    collections::{hash_map, BTreeMap, BTreeSet, HashMap, HashSet},
    fmt::Debug,
    ops::{Deref, DerefMut, Range, RangeBounds, RangeInclusive},
    sync::{mpsc, Arc},
    time::{Duration, Instant},
};
use tokio::sync::watch;
use tracing::{debug, error, trace, warn};

/// A [`DatabaseProvider`] that holds a read-only database transaction.
pub type DatabaseProviderRO<DB, N> = DatabaseProvider<<DB as Database>::TX, N>;

/// A [`DatabaseProvider`] that holds a read-write database transaction.
///
/// Ideally this would be an alias type. However, there's some weird compiler error (<https://github.com/rust-lang/rust/issues/102211>), that forces us to wrap this in a struct instead.
/// Once that issue is solved, we can probably revert back to being an alias type.
#[derive(Debug)]
pub struct DatabaseProviderRW<DB: Database, N: NodeTypes>(
    pub DatabaseProvider<<DB as Database>::TXMut, N>,
);

impl<DB: Database, N: NodeTypes> Deref for DatabaseProviderRW<DB, N> {
    type Target = DatabaseProvider<<DB as Database>::TXMut, N>;

    fn deref(&self) -> &Self::Target {
        &self.0
    }
}

impl<DB: Database, N: NodeTypes> DerefMut for DatabaseProviderRW<DB, N> {
    fn deref_mut(&mut self) -> &mut Self::Target {
        &mut self.0
    }
}

impl<DB: Database, N: NodeTypes> AsRef<DatabaseProvider<<DB as Database>::TXMut, N>>
    for DatabaseProviderRW<DB, N>
{
    fn as_ref(&self) -> &DatabaseProvider<<DB as Database>::TXMut, N> {
        &self.0
    }
}

impl<DB: Database, N: NodeTypes + 'static> DatabaseProviderRW<DB, N> {
    /// Commit database transaction and static file if it exists.
    pub fn commit(self) -> ProviderResult<bool> {
        self.0.commit()
    }

    /// Consume `DbTx` or `DbTxMut`.
    pub fn into_tx(self) -> <DB as Database>::TXMut {
        self.0.into_tx()
    }
}

impl<DB: Database, N: NodeTypes> From<DatabaseProviderRW<DB, N>>
    for DatabaseProvider<<DB as Database>::TXMut, N>
{
    fn from(provider: DatabaseProviderRW<DB, N>) -> Self {
        provider.0
    }
}

/// A provider struct that fetches data from the database.
/// Wrapper around [`DbTx`] and [`DbTxMut`]. Example: [`HeaderProvider`] [`BlockHashReader`]
#[derive(Debug)]
pub struct DatabaseProvider<TX, N: NodeTypes> {
    /// Database transaction.
    tx: TX,
    /// Chain spec
    chain_spec: Arc<N::ChainSpec>,
    /// Static File provider
    static_file_provider: StaticFileProvider,
    /// Pruning configuration
    prune_modes: PruneModes,
}

impl<TX, N: NodeTypes> DatabaseProvider<TX, N> {
    /// Returns reference to prune modes.
    pub const fn prune_modes_ref(&self) -> &PruneModes {
        &self.prune_modes
    }
}

<<<<<<< HEAD
impl<TX: DbTx, N: NodeTypes> DatabaseProvider<TX, N> {
=======
impl<TX: DbTx + 'static, N: NodeTypes> DatabaseProvider<TX, N> {
    /// State provider for latest block
    pub fn latest<'a>(&'a self) -> ProviderResult<Box<dyn StateProvider + 'a>> {
        trace!(target: "providers::db", "Returning latest state provider");
        Ok(Box::new(LatestStateProviderRef::new(&self.tx, self.static_file_provider.clone())))
    }

>>>>>>> 68a6ada4
    /// Storage provider for state at that given block hash
    pub fn history_by_block_hash<'a>(
        &'a self,
        block_hash: BlockHash,
    ) -> ProviderResult<Box<dyn StateProvider + 'a>> {
        let mut block_number =
            self.block_number(block_hash)?.ok_or(ProviderError::BlockHashNotFound(block_hash))?;
        if block_number == self.best_block_number().unwrap_or_default() &&
            block_number == self.last_block_number().unwrap_or_default()
        {
            return Ok(Box::new(LatestStateProviderRef::<'_, _, N::StateCommitment>::new(
                &self.tx,
                self.static_file_provider.clone(),
            )))
        }

        // +1 as the changeset that we want is the one that was applied after this block.
        block_number += 1;

        let account_history_prune_checkpoint =
            self.get_prune_checkpoint(PruneSegment::AccountHistory)?;
        let storage_history_prune_checkpoint =
            self.get_prune_checkpoint(PruneSegment::StorageHistory)?;

        let mut state_provider = HistoricalStateProviderRef::<'_, _, N::StateCommitment>::new(
            &self.tx,
            block_number,
            self.static_file_provider.clone(),
        );

        // If we pruned account or storage history, we can't return state on every historical block.
        // Instead, we should cap it at the latest prune checkpoint for corresponding prune segment.
        if let Some(prune_checkpoint_block_number) =
            account_history_prune_checkpoint.and_then(|checkpoint| checkpoint.block_number)
        {
            state_provider = state_provider.with_lowest_available_account_history_block_number(
                prune_checkpoint_block_number + 1,
            );
        }
        if let Some(prune_checkpoint_block_number) =
            storage_history_prune_checkpoint.and_then(|checkpoint| checkpoint.block_number)
        {
            state_provider = state_provider.with_lowest_available_storage_history_block_number(
                prune_checkpoint_block_number + 1,
            );
        }

        Ok(Box::new(state_provider))
    }
}

impl<TX, N: NodeTypes> StaticFileProviderFactory for DatabaseProvider<TX, N> {
    /// Returns a static file provider
    fn static_file_provider(&self) -> StaticFileProvider {
        self.static_file_provider.clone()
    }
}

impl<TX: Send + Sync, N: NodeTypes<ChainSpec: EthChainSpec + 'static>> ChainSpecProvider
    for DatabaseProvider<TX, N>
{
    type ChainSpec = N::ChainSpec;

    fn chain_spec(&self) -> Arc<Self::ChainSpec> {
        self.chain_spec.clone()
    }
}

impl<TX: DbTxMut, N: NodeTypes> DatabaseProvider<TX, N> {
    /// Creates a provider with an inner read-write transaction.
    pub const fn new_rw(
        tx: TX,
        chain_spec: Arc<N::ChainSpec>,
        static_file_provider: StaticFileProvider,
        prune_modes: PruneModes,
    ) -> Self {
        Self { tx, chain_spec, static_file_provider, prune_modes }
    }
}

impl<TX, N: NodeTypes> AsRef<Self> for DatabaseProvider<TX, N> {
    fn as_ref(&self) -> &Self {
        self
    }
}

impl<TX: DbTx + 'static, N: NodeTypes> TryIntoHistoricalStateProvider for DatabaseProvider<TX, N> {
    fn try_into_history_at_block(
        self,
        mut block_number: BlockNumber,
    ) -> ProviderResult<StateProviderBox> {
        if block_number == self.best_block_number().unwrap_or_default() &&
            block_number == self.last_block_number().unwrap_or_default()
        {
            return Ok(Box::new(LatestStateProvider::<_, N::StateCommitment>::new(
                self.tx,
                self.static_file_provider,
            )))
        }

        // +1 as the changeset that we want is the one that was applied after this block.
        block_number += 1;

        let account_history_prune_checkpoint =
            self.get_prune_checkpoint(PruneSegment::AccountHistory)?;
        let storage_history_prune_checkpoint =
            self.get_prune_checkpoint(PruneSegment::StorageHistory)?;

        let mut state_provider = HistoricalStateProvider::<_, N::StateCommitment>::new(
            self.tx,
            block_number,
            self.static_file_provider,
        );

        // If we pruned account or storage history, we can't return state on every historical block.
        // Instead, we should cap it at the latest prune checkpoint for corresponding prune segment.
        if let Some(prune_checkpoint_block_number) =
            account_history_prune_checkpoint.and_then(|checkpoint| checkpoint.block_number)
        {
            state_provider = state_provider.with_lowest_available_account_history_block_number(
                prune_checkpoint_block_number + 1,
            );
        }
        if let Some(prune_checkpoint_block_number) =
            storage_history_prune_checkpoint.and_then(|checkpoint| checkpoint.block_number)
        {
            state_provider = state_provider.with_lowest_available_storage_history_block_number(
                prune_checkpoint_block_number + 1,
            );
        }

        Ok(Box::new(state_provider))
    }
}

impl<TX: DbTx, N: NodeTypes> AsLatestStateProviderRef for DatabaseProvider<TX, N> {
    /// State provider for latest block
    fn latest<'a>(&'a self) -> Box<dyn StateProvider + 'a> {
        trace!(target: "providers::db", "Returning latest state provider");
        Box::new(LatestStateProviderRef::<'_, _, N::StateCommitment>::new(
            &self.tx,
            self.static_file_provider.clone(),
        ))
    }
}

impl<Tx: DbTx + DbTxMut + 'static, N: NodeTypes<ChainSpec: EthereumHardforks> + 'static>
    DatabaseProvider<Tx, N>
{
    // TODO: uncomment below, once `reth debug_cmd` has been feature gated with dev.
    // #[cfg(any(test, feature = "test-utils"))]
    /// Inserts an historical block. **Used for setting up test environments**
    pub fn insert_historical_block(
        &self,
        block: SealedBlockWithSenders,
    ) -> ProviderResult<StoredBlockBodyIndices> {
        let ttd = if block.number == 0 {
            block.difficulty
        } else {
            let parent_block_number = block.number - 1;
            let parent_ttd = self.header_td_by_number(parent_block_number)?.unwrap_or_default();
            parent_ttd + block.difficulty
        };

        let mut writer = self.static_file_provider.latest_writer(StaticFileSegment::Headers)?;

        // Backfill: some tests start at a forward block number, but static files require no gaps.
        let segment_header = writer.user_header();
        if segment_header.block_end().is_none() && segment_header.expected_block_start() == 0 {
            for block_number in 0..block.number {
                let mut prev = block.header.clone().unseal();
                prev.number = block_number;
                writer.append_header(&prev, U256::ZERO, &B256::ZERO)?;
            }
        }

        writer.append_header(block.header.as_ref(), ttd, &block.hash())?;

        self.insert_block(block)
    }
}

/// For a given key, unwind all history shards that are below the given block number.
///
/// S - Sharded key subtype.
/// T - Table to walk over.
/// C - Cursor implementation.
///
/// This function walks the entries from the given start key and deletes all shards that belong to
/// the key and are below the given block number.
///
/// The boundary shard (the shard is split by the block number) is removed from the database. Any
/// indices that are above the block number are filtered out. The boundary shard is returned for
/// reinsertion (if it's not empty).
fn unwind_history_shards<S, T, C>(
    cursor: &mut C,
    start_key: T::Key,
    block_number: BlockNumber,
    mut shard_belongs_to_key: impl FnMut(&T::Key) -> bool,
) -> ProviderResult<Vec<u64>>
where
    T: Table<Value = BlockNumberList>,
    T::Key: AsRef<ShardedKey<S>>,
    C: DbCursorRO<T> + DbCursorRW<T>,
{
    let mut item = cursor.seek_exact(start_key)?;
    while let Some((sharded_key, list)) = item {
        // If the shard does not belong to the key, break.
        if !shard_belongs_to_key(&sharded_key) {
            break
        }
        cursor.delete_current()?;

        // Check the first item.
        // If it is greater or eq to the block number, delete it.
        let first = list.iter().next().expect("List can't be empty");
        if first >= block_number {
            item = cursor.prev()?;
            continue
        } else if block_number <= sharded_key.as_ref().highest_block_number {
            // Filter out all elements greater than block number.
            return Ok(list.iter().take_while(|i| *i < block_number).collect::<Vec<_>>())
        }
        return Ok(list.iter().collect::<Vec<_>>())
    }

    Ok(Vec::new())
}

impl<TX: DbTx + 'static, N: NodeTypes> DatabaseProvider<TX, N> {
    /// Creates a provider with an inner read-only transaction.
    pub const fn new(
        tx: TX,
        chain_spec: Arc<N::ChainSpec>,
        static_file_provider: StaticFileProvider,
        prune_modes: PruneModes,
    ) -> Self {
        Self { tx, chain_spec, static_file_provider, prune_modes }
    }

    /// Consume `DbTx` or `DbTxMut`.
    pub fn into_tx(self) -> TX {
        self.tx
    }

    /// Pass `DbTx` or `DbTxMut` mutable reference.
    pub fn tx_mut(&mut self) -> &mut TX {
        &mut self.tx
    }

    /// Pass `DbTx` or `DbTxMut` immutable reference.
    pub const fn tx_ref(&self) -> &TX {
        &self.tx
    }

    /// Returns a reference to the chain specification.
    pub fn chain_spec(&self) -> &N::ChainSpec {
        &self.chain_spec
    }

    fn transactions_by_tx_range_with_cursor<C>(
        &self,
        range: impl RangeBounds<TxNumber>,
        cursor: &mut C,
    ) -> ProviderResult<Vec<TransactionSignedNoHash>>
    where
        C: DbCursorRO<tables::Transactions>,
    {
        self.static_file_provider.get_range_with_static_file_or_database(
            StaticFileSegment::Transactions,
            to_range(range),
            |static_file, range, _| static_file.transactions_by_tx_range(range),
            |range, _| self.cursor_collect(cursor, range),
            |_| true,
        )
    }

    fn block_with_senders<H, HF, B, BF>(
        &self,
        id: BlockHashOrNumber,
        transaction_kind: TransactionVariant,
        header_by_number: HF,
        construct_block: BF,
    ) -> ProviderResult<Option<B>>
    where
        N::ChainSpec: EthereumHardforks,
        H: AsRef<Header>,
        HF: FnOnce(BlockNumber) -> ProviderResult<Option<H>>,
        BF: FnOnce(
            H,
            Vec<TransactionSigned>,
            Vec<Address>,
            Vec<Header>,
            Option<Withdrawals>,
        ) -> ProviderResult<Option<B>>,
    {
        let Some(block_number) = self.convert_hash_or_number(id)? else { return Ok(None) };
        let Some(header) = header_by_number(block_number)? else { return Ok(None) };

        let ommers = self.ommers(block_number.into())?.unwrap_or_default();
        let withdrawals =
            self.withdrawals_by_block(block_number.into(), header.as_ref().timestamp)?;

        // Get the block body
        //
        // If the body indices are not found, this means that the transactions either do not exist
        // in the database yet, or they do exit but are not indexed. If they exist but are not
        // indexed, we don't have enough information to return the block anyways, so we return
        // `None`.
        let Some(body) = self.block_body_indices(block_number)? else { return Ok(None) };

        let tx_range = body.tx_num_range();

        let (transactions, senders) = if tx_range.is_empty() {
            (vec![], vec![])
        } else {
            (self.transactions_by_tx_range(tx_range.clone())?, self.senders_by_tx_range(tx_range)?)
        };

        let body = transactions
            .into_iter()
            .map(|tx| match transaction_kind {
                TransactionVariant::NoHash => TransactionSigned {
                    // Caller explicitly asked for no hash, so we don't calculate it
                    hash: B256::ZERO,
                    signature: tx.signature,
                    transaction: tx.transaction,
                },
                TransactionVariant::WithHash => tx.with_hash(),
            })
            .collect();

        construct_block(header, body, senders, ommers, withdrawals)
    }

    /// Returns a range of blocks from the database.
    ///
    /// Uses the provided `headers_range` to get the headers for the range, and `assemble_block` to
    /// construct blocks from the following inputs:
    ///     – Header
    ///     - Range of transaction numbers
    ///     – Ommers
    ///     – Withdrawals
    ///     – Senders
    fn block_range<F, H, HF, R>(
        &self,
        range: RangeInclusive<BlockNumber>,
        headers_range: HF,
        mut assemble_block: F,
    ) -> ProviderResult<Vec<R>>
    where
        N::ChainSpec: EthereumHardforks,
        H: AsRef<Header>,
        HF: FnOnce(RangeInclusive<BlockNumber>) -> ProviderResult<Vec<H>>,
        F: FnMut(H, Range<TxNumber>, Vec<Header>, Option<Withdrawals>) -> ProviderResult<R>,
    {
        if range.is_empty() {
            return Ok(Vec::new())
        }

        let len = range.end().saturating_sub(*range.start()) as usize;
        let mut blocks = Vec::with_capacity(len);

        let headers = headers_range(range)?;
        let mut ommers_cursor = self.tx.cursor_read::<tables::BlockOmmers>()?;
        let mut withdrawals_cursor = self.tx.cursor_read::<tables::BlockWithdrawals>()?;
        let mut block_body_cursor = self.tx.cursor_read::<tables::BlockBodyIndices>()?;

        for header in headers {
            let header_ref = header.as_ref();
            // If the body indices are not found, this means that the transactions either do
            // not exist in the database yet, or they do exit but are
            // not indexed. If they exist but are not indexed, we don't
            // have enough information to return the block anyways, so
            // we skip the block.
            if let Some((_, block_body_indices)) =
                block_body_cursor.seek_exact(header_ref.number)?
            {
                let tx_range = block_body_indices.tx_num_range();

                // If we are past shanghai, then all blocks should have a withdrawal list,
                // even if empty
                let withdrawals =
                    if self.chain_spec.is_shanghai_active_at_timestamp(header_ref.timestamp) {
                        withdrawals_cursor
                            .seek_exact(header_ref.number)?
                            .map(|(_, w)| w.withdrawals)
                            .unwrap_or_default()
                            .into()
                    } else {
                        None
                    };
                let ommers =
                    if self.chain_spec.final_paris_total_difficulty(header_ref.number).is_some() {
                        Vec::new()
                    } else {
                        ommers_cursor
                            .seek_exact(header_ref.number)?
                            .map(|(_, o)| o.ommers)
                            .unwrap_or_default()
                    };

                if let Ok(b) = assemble_block(header, tx_range, ommers, withdrawals) {
                    blocks.push(b);
                }
            }
        }

        Ok(blocks)
    }

    /// Returns a range of blocks from the database, along with the senders of each
    /// transaction in the blocks.
    ///
    /// Uses the provided `headers_range` to get the headers for the range, and `assemble_block` to
    /// construct blocks from the following inputs:
    ///     – Header
    ///     - Transactions
    ///     – Ommers
    ///     – Withdrawals
    ///     – Senders
    fn block_with_senders_range<H, HF, B, BF>(
        &self,
        range: RangeInclusive<BlockNumber>,
        headers_range: HF,
        assemble_block: BF,
    ) -> ProviderResult<Vec<B>>
    where
        N::ChainSpec: EthereumHardforks,
        H: AsRef<Header>,
        HF: Fn(RangeInclusive<BlockNumber>) -> ProviderResult<Vec<H>>,
        BF: Fn(
            H,
            Vec<TransactionSigned>,
            Vec<Header>,
            Option<Withdrawals>,
            Vec<Address>,
        ) -> ProviderResult<B>,
    {
        let mut tx_cursor = self.tx.cursor_read::<tables::Transactions>()?;
        let mut senders_cursor = self.tx.cursor_read::<tables::TransactionSenders>()?;

        self.block_range(range, headers_range, |header, tx_range, ommers, withdrawals| {
            let (body, senders) = if tx_range.is_empty() {
                (Vec::new(), Vec::new())
            } else {
                let body = self
                    .transactions_by_tx_range_with_cursor(tx_range.clone(), &mut tx_cursor)?
                    .into_iter()
                    .map(Into::into)
                    .collect::<Vec<TransactionSigned>>();
                // fetch senders from the senders table
                let known_senders =
                    senders_cursor
                        .walk_range(tx_range.clone())?
                        .collect::<Result<HashMap<_, _>, _>>()?;

                let mut senders = Vec::with_capacity(body.len());
                for (tx_num, tx) in tx_range.zip(body.iter()) {
                    match known_senders.get(&tx_num) {
                        None => {
                            // recover the sender from the transaction if not found
                            let sender = tx
                                .recover_signer_unchecked()
                                .ok_or(ProviderError::SenderRecoveryError)?;
                            senders.push(sender);
                        }
                        Some(sender) => senders.push(*sender),
                    }
                }

                (body, senders)
            };

            assemble_block(header, body, ommers, withdrawals, senders)
        })
    }

    /// Return the last N blocks of state, recreating the [`ExecutionOutcome`].
    ///
    /// 1. Iterate over the [`BlockBodyIndices`][tables::BlockBodyIndices] table to get all the
    ///    transaction ids.
    /// 2. Iterate over the [`StorageChangeSets`][tables::StorageChangeSets] table and the
    ///    [`AccountChangeSets`][tables::AccountChangeSets] tables in reverse order to reconstruct
    ///    the changesets.
    ///    - In order to have both the old and new values in the changesets, we also access the
    ///      plain state tables.
    /// 3. While iterating over the changeset tables, if we encounter a new account or storage slot,
    ///    we:
    ///     1. Take the old value from the changeset
    ///     2. Take the new value from the plain state
    ///     3. Save the old value to the local state
    /// 4. While iterating over the changeset tables, if we encounter an account/storage slot we
    ///    have seen before we:
    ///     1. Take the old value from the changeset
    ///     2. Take the new value from the local state
    ///     3. Set the local state to the value in the changeset
    ///
    /// If the range is empty, or there are no blocks for the given range, then this returns `None`.
    pub fn get_state(
        &self,
        range: RangeInclusive<BlockNumber>,
    ) -> ProviderResult<Option<ExecutionOutcome>> {
        if range.is_empty() {
            return Ok(None)
        }
        let start_block_number = *range.start();

        // We are not removing block meta as it is used to get block changesets.
        let block_bodies = self.get::<tables::BlockBodyIndices>(range.clone())?;

        // get transaction receipts
        let Some(from_transaction_num) = block_bodies.first().map(|bodies| bodies.1.first_tx_num())
        else {
            return Ok(None)
        };
        let Some(to_transaction_num) = block_bodies.last().map(|bodies| bodies.1.last_tx_num())
        else {
            return Ok(None)
        };

        let storage_range = BlockNumberAddress::range(range.clone());

        let storage_changeset = self.get::<tables::StorageChangeSets>(storage_range)?;
        let account_changeset = self.get::<tables::AccountChangeSets>(range)?;

        // This is not working for blocks that are not at tip. as plain state is not the last
        // state of end range. We should rename the functions or add support to access
        // History state. Accessing history state can be tricky but we are not gaining
        // anything.
        let mut plain_accounts_cursor = self.tx.cursor_read::<tables::PlainAccountState>()?;
        let mut plain_storage_cursor = self.tx.cursor_dup_read::<tables::PlainStorageState>()?;

        let (state, reverts) = self.populate_bundle_state(
            account_changeset,
            storage_changeset,
            &mut plain_accounts_cursor,
            &mut plain_storage_cursor,
        )?;

        // iterate over block body and create ExecutionResult
        let mut receipt_iter =
            self.get::<tables::Receipts>(from_transaction_num..=to_transaction_num)?.into_iter();

        let mut receipts = Vec::with_capacity(block_bodies.len());
        // loop break if we are at the end of the blocks.
        for (_, block_body) in block_bodies {
            let mut block_receipts = Vec::with_capacity(block_body.tx_count as usize);
            for _ in block_body.tx_num_range() {
                if let Some((_, receipt)) = receipt_iter.next() {
                    block_receipts.push(Some(receipt));
                }
            }
            receipts.push(block_receipts);
        }

        Ok(Some(ExecutionOutcome::new_init(
            state,
            reverts,
            Vec::new(),
            receipts.into(),
            start_block_number,
            Vec::new(),
        )))
    }

    /// Populate a [`BundleStateInit`] and [`RevertsInit`] using cursors over the
    /// [`PlainAccountState`] and [`PlainStorageState`] tables, based on the given storage and
    /// account changesets.
    fn populate_bundle_state<A, S>(
        &self,
        account_changeset: Vec<(u64, AccountBeforeTx)>,
        storage_changeset: Vec<(BlockNumberAddress, StorageEntry)>,
        plain_accounts_cursor: &mut A,
        plain_storage_cursor: &mut S,
    ) -> ProviderResult<(BundleStateInit, RevertsInit)>
    where
        A: DbCursorRO<PlainAccountState>,
        S: DbDupCursorRO<PlainStorageState>,
    {
        // iterate previous value and get plain state value to create changeset
        // Double option around Account represent if Account state is know (first option) and
        // account is removed (Second Option)
        let mut state: BundleStateInit = HashMap::default();

        // This is not working for blocks that are not at tip. as plain state is not the last
        // state of end range. We should rename the functions or add support to access
        // History state. Accessing history state can be tricky but we are not gaining
        // anything.

        let mut reverts: RevertsInit = HashMap::default();

        // add account changeset changes
        for (block_number, account_before) in account_changeset.into_iter().rev() {
            let AccountBeforeTx { info: old_info, address } = account_before;
            match state.entry(address) {
                hash_map::Entry::Vacant(entry) => {
                    let new_info = plain_accounts_cursor.seek_exact(address)?.map(|kv| kv.1);
                    entry.insert((old_info, new_info, HashMap::default()));
                }
                hash_map::Entry::Occupied(mut entry) => {
                    // overwrite old account state.
                    entry.get_mut().0 = old_info;
                }
            }
            // insert old info into reverts.
            reverts.entry(block_number).or_default().entry(address).or_default().0 = Some(old_info);
        }

        // add storage changeset changes
        for (block_and_address, old_storage) in storage_changeset.into_iter().rev() {
            let BlockNumberAddress((block_number, address)) = block_and_address;
            // get account state or insert from plain state.
            let account_state = match state.entry(address) {
                hash_map::Entry::Vacant(entry) => {
                    let present_info = plain_accounts_cursor.seek_exact(address)?.map(|kv| kv.1);
                    entry.insert((present_info, present_info, HashMap::default()))
                }
                hash_map::Entry::Occupied(entry) => entry.into_mut(),
            };

            // match storage.
            match account_state.2.entry(old_storage.key) {
                hash_map::Entry::Vacant(entry) => {
                    let new_storage = plain_storage_cursor
                        .seek_by_key_subkey(address, old_storage.key)?
                        .filter(|storage| storage.key == old_storage.key)
                        .unwrap_or_default();
                    entry.insert((old_storage.value, new_storage.value));
                }
                hash_map::Entry::Occupied(mut entry) => {
                    entry.get_mut().0 = old_storage.value;
                }
            };

            reverts
                .entry(block_number)
                .or_default()
                .entry(address)
                .or_default()
                .1
                .push(old_storage);
        }

        Ok((state, reverts))
    }
}

impl<TX: DbTxMut + DbTx + 'static, N: NodeTypes> DatabaseProvider<TX, N> {
    /// Commit database transaction.
    pub fn commit(self) -> ProviderResult<bool> {
        Ok(self.tx.commit()?)
    }

    /// Remove requested block transactions, without returning them.
    ///
    /// This will remove block data for the given range from the following tables:
    /// * [`BlockBodyIndices`](tables::BlockBodyIndices)
    /// * [`Transactions`](tables::Transactions)
    /// * [`TransactionSenders`](tables::TransactionSenders)
    /// * [`TransactionHashNumbers`](tables::TransactionHashNumbers)
    /// * [`TransactionBlocks`](tables::TransactionBlocks)
    pub fn remove_block_transaction_range(
        &self,
        range: impl RangeBounds<BlockNumber> + Clone,
    ) -> ProviderResult<()> {
        // Raad range of block bodies to get all transactions id's of this range.
        let block_bodies = self.take::<tables::BlockBodyIndices>(range)?;

        if block_bodies.is_empty() {
            return Ok(())
        }

        // Compute the first and last tx ID in the range
        let first_transaction = block_bodies.first().expect("If we have headers").1.first_tx_num();
        let last_transaction = block_bodies.last().expect("Not empty").1.last_tx_num();

        // If this is the case then all of the blocks in the range are empty
        if last_transaction < first_transaction {
            return Ok(())
        }

        // Get transactions so we can then remove
        let transactions = self
            .take::<tables::Transactions>(first_transaction..=last_transaction)?
            .into_iter()
            .map(|(id, tx)| (id, tx.into()))
            .collect::<Vec<(u64, TransactionSigned)>>();

        // remove senders
        self.remove::<tables::TransactionSenders>(first_transaction..=last_transaction)?;

        // Remove TransactionHashNumbers
        let mut tx_hash_cursor = self.tx.cursor_write::<tables::TransactionHashNumbers>()?;
        for (_, tx) in &transactions {
            if tx_hash_cursor.seek_exact(tx.hash())?.is_some() {
                tx_hash_cursor.delete_current()?;
            }
        }

        // Remove TransactionBlocks index if there are transaction present
        if !transactions.is_empty() {
            let tx_id_range = transactions.first().unwrap().0..=transactions.last().unwrap().0;
            self.remove::<tables::TransactionBlocks>(tx_id_range)?;
        }

        Ok(())
    }

    /// Get requested blocks transaction with senders, also removing them from the database
    ///
    /// This will remove block data for the given range from the following tables:
    /// * [`BlockBodyIndices`](tables::BlockBodyIndices)
    /// * [`Transactions`](tables::Transactions)
    /// * [`TransactionSenders`](tables::TransactionSenders)
    /// * [`TransactionHashNumbers`](tables::TransactionHashNumbers)
    /// * [`TransactionBlocks`](tables::TransactionBlocks)
    pub fn take_block_transaction_range(
        &self,
        range: impl RangeBounds<BlockNumber> + Clone,
    ) -> ProviderResult<Vec<(BlockNumber, Vec<TransactionSignedEcRecovered>)>> {
        // Raad range of block bodies to get all transactions id's of this range.
        let block_bodies = self.get::<tables::BlockBodyIndices>(range)?;

        if block_bodies.is_empty() {
            return Ok(Vec::new())
        }

        // Compute the first and last tx ID in the range
        let first_transaction = block_bodies.first().expect("If we have headers").1.first_tx_num();
        let last_transaction = block_bodies.last().expect("Not empty").1.last_tx_num();

        // If this is the case then all of the blocks in the range are empty
        if last_transaction < first_transaction {
            return Ok(block_bodies.into_iter().map(|(n, _)| (n, Vec::new())).collect())
        }

        // Get transactions and senders
        let transactions = self
            .take::<tables::Transactions>(first_transaction..=last_transaction)?
            .into_iter()
            .map(|(id, tx)| (id, tx.into()))
            .collect::<Vec<(u64, TransactionSigned)>>();

        let mut senders =
            self.take::<tables::TransactionSenders>(first_transaction..=last_transaction)?;

        recover_block_senders(&mut senders, &transactions, first_transaction, last_transaction)?;

        // Remove TransactionHashNumbers
        let mut tx_hash_cursor = self.tx.cursor_write::<tables::TransactionHashNumbers>()?;
        for (_, tx) in &transactions {
            if tx_hash_cursor.seek_exact(tx.hash())?.is_some() {
                tx_hash_cursor.delete_current()?;
            }
        }

        // Remove TransactionBlocks index if there are transaction present
        if !transactions.is_empty() {
            let tx_id_range = transactions.first().unwrap().0..=transactions.last().unwrap().0;
            self.remove::<tables::TransactionBlocks>(tx_id_range)?;
        }

        // Merge transaction into blocks
        let mut block_tx = Vec::with_capacity(block_bodies.len());
        let mut senders = senders.into_iter();
        let mut transactions = transactions.into_iter();
        for (block_number, block_body) in block_bodies {
            let mut one_block_tx = Vec::with_capacity(block_body.tx_count as usize);
            for _ in block_body.tx_num_range() {
                let tx = transactions.next();
                let sender = senders.next();

                let recovered = match (tx, sender) {
                    (Some((tx_id, tx)), Some((sender_tx_id, sender))) => {
                        if tx_id == sender_tx_id {
                            Ok(TransactionSignedEcRecovered::from_signed_transaction(tx, sender))
                        } else {
                            Err(ProviderError::MismatchOfTransactionAndSenderId { tx_id })
                        }
                    }
                    (Some((tx_id, _)), _) | (_, Some((tx_id, _))) => {
                        Err(ProviderError::MismatchOfTransactionAndSenderId { tx_id })
                    }
                    (None, None) => Err(ProviderError::BlockBodyTransactionCount),
                }?;
                one_block_tx.push(recovered)
            }
            block_tx.push((block_number, one_block_tx));
        }

        Ok(block_tx)
    }

    /// Remove the given range of blocks, without returning any of the blocks.
    ///
    /// This will remove block data for the given range from the following tables:
    /// * [`HeaderNumbers`](tables::HeaderNumbers)
    /// * [`CanonicalHeaders`](tables::CanonicalHeaders)
    /// * [`BlockOmmers`](tables::BlockOmmers)
    /// * [`BlockWithdrawals`](tables::BlockWithdrawals)
    /// * [`HeaderTerminalDifficulties`](tables::HeaderTerminalDifficulties)
    ///
    /// This will also remove transaction data according to
    /// [`remove_block_transaction_range`](Self::remove_block_transaction_range).
    pub fn remove_block_range(
        &self,
        range: impl RangeBounds<BlockNumber> + Clone,
    ) -> ProviderResult<()> {
        let block_headers = self.remove::<tables::Headers>(range.clone())?;
        if block_headers == 0 {
            return Ok(())
        }

        self.tx.unwind_table_by_walker::<tables::CanonicalHeaders, tables::HeaderNumbers>(
            range.clone(),
        )?;
        self.remove::<tables::CanonicalHeaders>(range.clone())?;
        self.remove::<tables::BlockOmmers>(range.clone())?;
        self.remove::<tables::BlockWithdrawals>(range.clone())?;
        self.remove_block_transaction_range(range.clone())?;
        self.remove::<tables::HeaderTerminalDifficulties>(range)?;

        Ok(())
    }

    /// Remove the given range of blocks, and return them.
    ///
    /// This will remove block data for the given range from the following tables:
    /// * [`HeaderNumbers`](tables::HeaderNumbers)
    /// * [`CanonicalHeaders`](tables::CanonicalHeaders)
    /// * [`BlockOmmers`](tables::BlockOmmers)
    /// * [`BlockWithdrawals`](tables::BlockWithdrawals)
    /// * [`HeaderTerminalDifficulties`](tables::HeaderTerminalDifficulties)
    ///
    /// This will also remove transaction data according to
    /// [`take_block_transaction_range`](Self::take_block_transaction_range).
    pub fn take_block_range(
        &self,
        range: impl RangeBounds<BlockNumber> + Clone,
    ) -> ProviderResult<Vec<SealedBlockWithSenders>>
    where
        N::ChainSpec: EthereumHardforks,
    {
        // For blocks we need:
        //
        // - Headers
        // - Bodies (transactions)
        // - Uncles/ommers
        // - Withdrawals
        // - Signers

        let block_headers = self.take::<tables::Headers>(range.clone())?;
        if block_headers.is_empty() {
            return Ok(Vec::new())
        }

        self.tx.unwind_table_by_walker::<tables::CanonicalHeaders, tables::HeaderNumbers>(
            range.clone(),
        )?;
        let block_header_hashes = self.take::<tables::CanonicalHeaders>(range.clone())?;
        let block_ommers = self.take::<tables::BlockOmmers>(range.clone())?;
        let block_withdrawals = self.take::<tables::BlockWithdrawals>(range.clone())?;
        let block_tx = self.take_block_transaction_range(range.clone())?;

        let mut blocks = Vec::with_capacity(block_headers.len());

        // rm HeaderTerminalDifficulties
        self.remove::<tables::HeaderTerminalDifficulties>(range)?;

        // merge all into block
        let block_header_iter = block_headers.into_iter();
        let block_header_hashes_iter = block_header_hashes.into_iter();
        let block_tx_iter = block_tx.into_iter();

        // Ommers can be empty for some blocks
        let mut block_ommers_iter = block_ommers.into_iter();
        let mut block_withdrawals_iter = block_withdrawals.into_iter();
        let mut block_ommers = block_ommers_iter.next();
        let mut block_withdrawals = block_withdrawals_iter.next();

        for ((main_block_number, header), (_, header_hash), (_, tx)) in
            izip!(block_header_iter, block_header_hashes_iter, block_tx_iter)
        {
            let header = SealedHeader::new(header, header_hash);

            let (transactions, senders) = tx.into_iter().map(|tx| tx.to_components()).unzip();

            // Ommers can be missing
            let mut ommers = Vec::new();
            if let Some((block_number, _)) = block_ommers.as_ref() {
                if *block_number == main_block_number {
                    ommers = block_ommers.take().unwrap().1.ommers;
                    block_ommers = block_ommers_iter.next();
                }
            };

            // withdrawal can be missing
            let shanghai_is_active =
                self.chain_spec.is_shanghai_active_at_timestamp(header.timestamp);
            let mut withdrawals = Some(Withdrawals::default());
            if shanghai_is_active {
                if let Some((block_number, _)) = block_withdrawals.as_ref() {
                    if *block_number == main_block_number {
                        withdrawals = Some(block_withdrawals.take().unwrap().1.withdrawals);
                        block_withdrawals = block_withdrawals_iter.next();
                    }
                }
            } else {
                withdrawals = None
            }

            blocks.push(SealedBlockWithSenders {
                block: SealedBlock {
                    header,
                    body: BlockBody { transactions, ommers, withdrawals },
                },
                senders,
            })
        }

        Ok(blocks)
    }

    /// Load shard and remove it. If list is empty, last shard was full or
    /// there are no shards at all.
    fn take_shard<T>(&self, key: T::Key) -> ProviderResult<Vec<u64>>
    where
        T: Table<Value = BlockNumberList>,
    {
        let mut cursor = self.tx.cursor_read::<T>()?;
        let shard = cursor.seek_exact(key)?;
        if let Some((shard_key, list)) = shard {
            // delete old shard so new one can be inserted.
            self.tx.delete::<T>(shard_key, None)?;
            let list = list.iter().collect::<Vec<_>>();
            return Ok(list)
        }
        Ok(Vec::new())
    }

    /// Insert history index to the database.
    ///
    /// For each updated partial key, this function removes the last shard from
    /// the database (if any), appends the new indices to it, chunks the resulting integer list and
    /// inserts the new shards back into the database.
    ///
    /// This function is used by history indexing stages.
    fn append_history_index<P, T>(
        &self,
        index_updates: impl IntoIterator<Item = (P, impl IntoIterator<Item = u64>)>,
        mut sharded_key_factory: impl FnMut(P, BlockNumber) -> T::Key,
    ) -> ProviderResult<()>
    where
        P: Copy,
        T: Table<Value = BlockNumberList>,
    {
        for (partial_key, indices) in index_updates {
            let mut last_shard =
                self.take_shard::<T>(sharded_key_factory(partial_key, u64::MAX))?;
            last_shard.extend(indices);
            // Chunk indices and insert them in shards of N size.
            let indices = last_shard;
            let mut chunks = indices.chunks(sharded_key::NUM_OF_INDICES_IN_SHARD).peekable();
            while let Some(list) = chunks.next() {
                let highest_block_number = if chunks.peek().is_some() {
                    *list.last().expect("`chunks` does not return empty list")
                } else {
                    // Insert last list with `u64::MAX`.
                    u64::MAX
                };
                self.tx.put::<T>(
                    sharded_key_factory(partial_key, highest_block_number),
                    BlockNumberList::new_pre_sorted(list.iter().copied()),
                )?;
            }
        }
        Ok(())
    }
}

impl<TX: DbTx, N: NodeTypes> AccountReader for DatabaseProvider<TX, N> {
    fn basic_account(&self, address: Address) -> ProviderResult<Option<Account>> {
        Ok(self.tx.get::<tables::PlainAccountState>(address)?)
    }
}

impl<TX: DbTx, N: NodeTypes> AccountExtReader for DatabaseProvider<TX, N> {
    fn changed_accounts_with_range(
        &self,
        range: impl RangeBounds<BlockNumber>,
    ) -> ProviderResult<BTreeSet<Address>> {
        self.tx
            .cursor_read::<tables::AccountChangeSets>()?
            .walk_range(range)?
            .map(|entry| {
                entry.map(|(_, account_before)| account_before.address).map_err(Into::into)
            })
            .collect()
    }

    fn basic_accounts(
        &self,
        iter: impl IntoIterator<Item = Address>,
    ) -> ProviderResult<Vec<(Address, Option<Account>)>> {
        let mut plain_accounts = self.tx.cursor_read::<tables::PlainAccountState>()?;
        Ok(iter
            .into_iter()
            .map(|address| plain_accounts.seek_exact(address).map(|a| (address, a.map(|(_, v)| v))))
            .collect::<Result<Vec<_>, _>>()?)
    }

    fn changed_accounts_and_blocks_with_range(
        &self,
        range: RangeInclusive<BlockNumber>,
    ) -> ProviderResult<BTreeMap<Address, Vec<u64>>> {
        let mut changeset_cursor = self.tx.cursor_read::<tables::AccountChangeSets>()?;

        let account_transitions = changeset_cursor.walk_range(range)?.try_fold(
            BTreeMap::new(),
            |mut accounts: BTreeMap<Address, Vec<u64>>, entry| -> ProviderResult<_> {
                let (index, account) = entry?;
                accounts.entry(account.address).or_default().push(index);
                Ok(accounts)
            },
        )?;

        Ok(account_transitions)
    }
}

impl<TX: DbTx, N: NodeTypes> StorageChangeSetReader for DatabaseProvider<TX, N> {
    fn storage_changeset(
        &self,
        block_number: BlockNumber,
    ) -> ProviderResult<Vec<(BlockNumberAddress, StorageEntry)>> {
        let range = block_number..=block_number;
        let storage_range = BlockNumberAddress::range(range);
        self.tx
            .cursor_dup_read::<tables::StorageChangeSets>()?
            .walk_range(storage_range)?
            .map(|result| -> ProviderResult<_> { Ok(result?) })
            .collect()
    }
}

impl<TX: DbTx, N: NodeTypes> ChangeSetReader for DatabaseProvider<TX, N> {
    fn account_block_changeset(
        &self,
        block_number: BlockNumber,
    ) -> ProviderResult<Vec<AccountBeforeTx>> {
        let range = block_number..=block_number;
        self.tx
            .cursor_read::<tables::AccountChangeSets>()?
            .walk_range(range)?
            .map(|result| -> ProviderResult<_> {
                let (_, account_before) = result?;
                Ok(account_before)
            })
            .collect()
    }
}

impl<TX: DbTx + 'static, N: NodeTypes> HeaderSyncGapProvider for DatabaseProvider<TX, N> {
    fn sync_gap(
        &self,
        tip: watch::Receiver<B256>,
        highest_uninterrupted_block: BlockNumber,
    ) -> ProviderResult<HeaderSyncGap> {
        let static_file_provider = self.static_file_provider();

        // Make sure Headers static file is at the same height. If it's further, this
        // input execution was interrupted previously and we need to unwind the static file.
        let next_static_file_block_num = static_file_provider
            .get_highest_static_file_block(StaticFileSegment::Headers)
            .map(|id| id + 1)
            .unwrap_or_default();
        let next_block = highest_uninterrupted_block + 1;

        match next_static_file_block_num.cmp(&next_block) {
            // The node shutdown between an executed static file commit and before the database
            // commit, so we need to unwind the static files.
            Ordering::Greater => {
                let mut static_file_producer =
                    static_file_provider.latest_writer(StaticFileSegment::Headers)?;
                static_file_producer.prune_headers(next_static_file_block_num - next_block)?;
                // Since this is a database <-> static file inconsistency, we commit the change
                // straight away.
                static_file_producer.commit()?
            }
            Ordering::Less => {
                // There's either missing or corrupted files.
                return Err(ProviderError::HeaderNotFound(next_static_file_block_num.into()))
            }
            Ordering::Equal => {}
        }

        let local_head = static_file_provider
            .sealed_header(highest_uninterrupted_block)?
            .ok_or_else(|| ProviderError::HeaderNotFound(highest_uninterrupted_block.into()))?;

        let target = SyncTarget::Tip(*tip.borrow());

        Ok(HeaderSyncGap { local_head, target })
    }
}

impl<TX: DbTx + 'static, N: NodeTypes<ChainSpec: EthereumHardforks>> HeaderProvider
    for DatabaseProvider<TX, N>
{
    fn header(&self, block_hash: &BlockHash) -> ProviderResult<Option<Header>> {
        if let Some(num) = self.block_number(*block_hash)? {
            Ok(self.header_by_number(num)?)
        } else {
            Ok(None)
        }
    }

    fn header_by_number(&self, num: BlockNumber) -> ProviderResult<Option<Header>> {
        self.static_file_provider.get_with_static_file_or_database(
            StaticFileSegment::Headers,
            num,
            |static_file| static_file.header_by_number(num),
            || Ok(self.tx.get::<tables::Headers>(num)?),
        )
    }

    fn header_td(&self, block_hash: &BlockHash) -> ProviderResult<Option<U256>> {
        if let Some(num) = self.block_number(*block_hash)? {
            self.header_td_by_number(num)
        } else {
            Ok(None)
        }
    }

    fn header_td_by_number(&self, number: BlockNumber) -> ProviderResult<Option<U256>> {
        if let Some(td) = self.chain_spec.final_paris_total_difficulty(number) {
            // if this block is higher than the final paris(merge) block, return the final paris
            // difficulty
            return Ok(Some(td))
        }

        self.static_file_provider.get_with_static_file_or_database(
            StaticFileSegment::Headers,
            number,
            |static_file| static_file.header_td_by_number(number),
            || Ok(self.tx.get::<tables::HeaderTerminalDifficulties>(number)?.map(|td| td.0)),
        )
    }

    fn headers_range(&self, range: impl RangeBounds<BlockNumber>) -> ProviderResult<Vec<Header>> {
        self.static_file_provider.get_range_with_static_file_or_database(
            StaticFileSegment::Headers,
            to_range(range),
            |static_file, range, _| static_file.headers_range(range),
            |range, _| self.cursor_read_collect::<tables::Headers>(range).map_err(Into::into),
            |_| true,
        )
    }

    fn sealed_header(&self, number: BlockNumber) -> ProviderResult<Option<SealedHeader>> {
        self.static_file_provider.get_with_static_file_or_database(
            StaticFileSegment::Headers,
            number,
            |static_file| static_file.sealed_header(number),
            || {
                if let Some(header) = self.header_by_number(number)? {
                    let hash = self
                        .block_hash(number)?
                        .ok_or_else(|| ProviderError::HeaderNotFound(number.into()))?;
                    Ok(Some(SealedHeader::new(header, hash)))
                } else {
                    Ok(None)
                }
            },
        )
    }

    fn sealed_headers_while(
        &self,
        range: impl RangeBounds<BlockNumber>,
        predicate: impl FnMut(&SealedHeader) -> bool,
    ) -> ProviderResult<Vec<SealedHeader>> {
        self.static_file_provider.get_range_with_static_file_or_database(
            StaticFileSegment::Headers,
            to_range(range),
            |static_file, range, predicate| static_file.sealed_headers_while(range, predicate),
            |range, mut predicate| {
                let mut headers = vec![];
                for entry in self.tx.cursor_read::<tables::Headers>()?.walk_range(range)? {
                    let (number, header) = entry?;
                    let hash = self
                        .block_hash(number)?
                        .ok_or_else(|| ProviderError::HeaderNotFound(number.into()))?;
                    let sealed = SealedHeader::new(header, hash);
                    if !predicate(&sealed) {
                        break
                    }
                    headers.push(sealed);
                }
                Ok(headers)
            },
            predicate,
        )
    }
}

impl<TX: DbTx + 'static, N: NodeTypes> BlockHashReader for DatabaseProvider<TX, N> {
    fn block_hash(&self, number: u64) -> ProviderResult<Option<B256>> {
        self.static_file_provider.get_with_static_file_or_database(
            StaticFileSegment::Headers,
            number,
            |static_file| static_file.block_hash(number),
            || Ok(self.tx.get::<tables::CanonicalHeaders>(number)?),
        )
    }

    fn canonical_hashes_range(
        &self,
        start: BlockNumber,
        end: BlockNumber,
    ) -> ProviderResult<Vec<B256>> {
        self.static_file_provider.get_range_with_static_file_or_database(
            StaticFileSegment::Headers,
            start..end,
            |static_file, range, _| static_file.canonical_hashes_range(range.start, range.end),
            |range, _| {
                self.cursor_read_collect::<tables::CanonicalHeaders>(range).map_err(Into::into)
            },
            |_| true,
        )
    }
}

impl<TX: DbTx + 'static, N: NodeTypes> BlockNumReader for DatabaseProvider<TX, N> {
    fn chain_info(&self) -> ProviderResult<ChainInfo> {
        let best_number = self.best_block_number()?;
        let best_hash = self.block_hash(best_number)?.unwrap_or_default();
        Ok(ChainInfo { best_hash, best_number })
    }

    fn best_block_number(&self) -> ProviderResult<BlockNumber> {
        Ok(self
            .get_stage_checkpoint(StageId::Finish)?
            .map(|checkpoint| checkpoint.block_number)
            .unwrap_or_default())
    }

    fn last_block_number(&self) -> ProviderResult<BlockNumber> {
        Ok(self
            .tx
            .cursor_read::<tables::CanonicalHeaders>()?
            .last()?
            .map(|(num, _)| num)
            .max(
                self.static_file_provider.get_highest_static_file_block(StaticFileSegment::Headers),
            )
            .unwrap_or_default())
    }

    fn block_number(&self, hash: B256) -> ProviderResult<Option<BlockNumber>> {
        Ok(self.tx.get::<tables::HeaderNumbers>(hash)?)
    }
}

impl<TX: DbTx + 'static, N: NodeTypes<ChainSpec: EthereumHardforks>> BlockReader
    for DatabaseProvider<TX, N>
{
    fn find_block_by_hash(&self, hash: B256, source: BlockSource) -> ProviderResult<Option<Block>> {
        if source.is_canonical() {
            self.block(hash.into())
        } else {
            Ok(None)
        }
    }

    /// Returns the block with matching number from database.
    ///
    /// If the header for this block is not found, this returns `None`.
    /// If the header is found, but the transactions either do not exist, or are not indexed, this
    /// will return None.
    fn block(&self, id: BlockHashOrNumber) -> ProviderResult<Option<Block>> {
        if let Some(number) = self.convert_hash_or_number(id)? {
            if let Some(header) = self.header_by_number(number)? {
                let withdrawals = self.withdrawals_by_block(number.into(), header.timestamp)?;
                let ommers = self.ommers(number.into())?.unwrap_or_default();
                // If the body indices are not found, this means that the transactions either do not
                // exist in the database yet, or they do exit but are not indexed.
                // If they exist but are not indexed, we don't have enough
                // information to return the block anyways, so we return `None`.
                let transactions = match self.transactions_by_block(number.into())? {
                    Some(transactions) => transactions,
                    None => return Ok(None),
                };

                return Ok(Some(Block {
                    header,
                    body: BlockBody { transactions, ommers, withdrawals },
                }))
            }
        }

        Ok(None)
    }

    fn pending_block(&self) -> ProviderResult<Option<SealedBlock>> {
        Ok(None)
    }

    fn pending_block_with_senders(&self) -> ProviderResult<Option<SealedBlockWithSenders>> {
        Ok(None)
    }

    fn pending_block_and_receipts(&self) -> ProviderResult<Option<(SealedBlock, Vec<Receipt>)>> {
        Ok(None)
    }

    /// Returns the ommers for the block with matching id from the database.
    ///
    /// If the block is not found, this returns `None`.
    /// If the block exists, but doesn't contain ommers, this returns `None`.
    fn ommers(&self, id: BlockHashOrNumber) -> ProviderResult<Option<Vec<Header>>> {
        if let Some(number) = self.convert_hash_or_number(id)? {
            // If the Paris (Merge) hardfork block is known and block is after it, return empty
            // ommers.
            if self.chain_spec.final_paris_total_difficulty(number).is_some() {
                return Ok(Some(Vec::new()))
            }

            let ommers = self.tx.get::<tables::BlockOmmers>(number)?.map(|o| o.ommers);
            return Ok(ommers)
        }

        Ok(None)
    }

    fn block_body_indices(&self, num: u64) -> ProviderResult<Option<StoredBlockBodyIndices>> {
        Ok(self.tx.get::<tables::BlockBodyIndices>(num)?)
    }

    /// Returns the block with senders with matching number or hash from database.
    ///
    /// **NOTE: The transactions have invalid hashes, since they would need to be calculated on the
    /// spot, and we want fast querying.**
    ///
    /// If the header for this block is not found, this returns `None`.
    /// If the header is found, but the transactions either do not exist, or are not indexed, this
    /// will return None.
    fn block_with_senders(
        &self,
        id: BlockHashOrNumber,
        transaction_kind: TransactionVariant,
    ) -> ProviderResult<Option<BlockWithSenders>> {
        self.block_with_senders(
            id,
            transaction_kind,
            |block_number| self.header_by_number(block_number),
            |header, transactions, senders, ommers, withdrawals| {
                Block { header, body: BlockBody { transactions, ommers, withdrawals } }
                    // Note: we're using unchecked here because we know the block contains valid txs
                    // wrt to its height and can ignore the s value check so pre
                    // EIP-2 txs are allowed
                    .try_with_senders_unchecked(senders)
                    .map(Some)
                    .map_err(|_| ProviderError::SenderRecoveryError)
            },
        )
    }

    fn sealed_block_with_senders(
        &self,
        id: BlockHashOrNumber,
        transaction_kind: TransactionVariant,
    ) -> ProviderResult<Option<SealedBlockWithSenders>> {
        self.block_with_senders(
            id,
            transaction_kind,
            |block_number| self.sealed_header(block_number),
            |header, transactions, senders, ommers, withdrawals| {
                SealedBlock { header, body: BlockBody { transactions, ommers, withdrawals } }
                    // Note: we're using unchecked here because we know the block contains valid txs
                    // wrt to its height and can ignore the s value check so pre
                    // EIP-2 txs are allowed
                    .try_with_senders_unchecked(senders)
                    .map(Some)
                    .map_err(|_| ProviderError::SenderRecoveryError)
            },
        )
    }

    fn block_range(&self, range: RangeInclusive<BlockNumber>) -> ProviderResult<Vec<Block>> {
        let mut tx_cursor = self.tx.cursor_read::<tables::Transactions>()?;
        self.block_range(
            range,
            |range| self.headers_range(range),
            |header, tx_range, ommers, withdrawals| {
                let transactions = if tx_range.is_empty() {
                    Vec::new()
                } else {
                    self.transactions_by_tx_range_with_cursor(tx_range, &mut tx_cursor)?
                        .into_iter()
                        .map(Into::into)
                        .collect()
                };
                Ok(Block { header, body: BlockBody { transactions, ommers, withdrawals } })
            },
        )
    }

    fn block_with_senders_range(
        &self,
        range: RangeInclusive<BlockNumber>,
    ) -> ProviderResult<Vec<BlockWithSenders>> {
        self.block_with_senders_range(
            range,
            |range| self.headers_range(range),
            |header, transactions, ommers, withdrawals, senders| {
                Block { header, body: BlockBody { transactions, ommers, withdrawals } }
                    .try_with_senders_unchecked(senders)
                    .map_err(|_| ProviderError::SenderRecoveryError)
            },
        )
    }

    fn sealed_block_with_senders_range(
        &self,
        range: RangeInclusive<BlockNumber>,
    ) -> ProviderResult<Vec<SealedBlockWithSenders>> {
        self.block_with_senders_range(
            range,
            |range| self.sealed_headers_range(range),
            |header, transactions, ommers, withdrawals, senders| {
                SealedBlockWithSenders::new(
                    SealedBlock { header, body: BlockBody { transactions, ommers, withdrawals } },
                    senders,
                )
                .ok_or(ProviderError::SenderRecoveryError)
            },
        )
    }
}

impl<TX: DbTx + 'static, N: NodeTypes<ChainSpec: EthereumHardforks>> TransactionsProviderExt
    for DatabaseProvider<TX, N>
{
    /// Recovers transaction hashes by walking through `Transactions` table and
    /// calculating them in a parallel manner. Returned unsorted.
    fn transaction_hashes_by_range(
        &self,
        tx_range: Range<TxNumber>,
    ) -> ProviderResult<Vec<(TxHash, TxNumber)>> {
        self.static_file_provider.get_range_with_static_file_or_database(
            StaticFileSegment::Transactions,
            tx_range,
            |static_file, range, _| static_file.transaction_hashes_by_range(range),
            |tx_range, _| {
                let mut tx_cursor = self.tx.cursor_read::<tables::Transactions>()?;
                let tx_range_size = tx_range.clone().count();
                let tx_walker = tx_cursor.walk_range(tx_range)?;

                let chunk_size = (tx_range_size / rayon::current_num_threads()).max(1);
                let mut channels = Vec::with_capacity(chunk_size);
                let mut transaction_count = 0;

                #[inline]
                fn calculate_hash(
                    entry: Result<(TxNumber, TransactionSignedNoHash), DatabaseError>,
                    rlp_buf: &mut Vec<u8>,
                ) -> Result<(B256, TxNumber), Box<ProviderError>> {
                    let (tx_id, tx) = entry.map_err(|e| Box::new(e.into()))?;
                    tx.transaction.eip2718_encode(&tx.signature, rlp_buf);
                    Ok((keccak256(rlp_buf), tx_id))
                }

                for chunk in &tx_walker.chunks(chunk_size) {
                    let (tx, rx) = mpsc::channel();
                    channels.push(rx);

                    // Note: Unfortunate side-effect of how chunk is designed in itertools (it is
                    // not Send)
                    let chunk: Vec<_> = chunk.collect();
                    transaction_count += chunk.len();

                    // Spawn the task onto the global rayon pool
                    // This task will send the results through the channel after it has calculated
                    // the hash.
                    rayon::spawn(move || {
                        let mut rlp_buf = Vec::with_capacity(128);
                        for entry in chunk {
                            rlp_buf.clear();
                            let _ = tx.send(calculate_hash(entry, &mut rlp_buf));
                        }
                    });
                }
                let mut tx_list = Vec::with_capacity(transaction_count);

                // Iterate over channels and append the tx hashes unsorted
                for channel in channels {
                    while let Ok(tx) = channel.recv() {
                        let (tx_hash, tx_id) = tx.map_err(|boxed| *boxed)?;
                        tx_list.push((tx_hash, tx_id));
                    }
                }

                Ok(tx_list)
            },
            |_| true,
        )
    }
}

// Calculates the hash of the given transaction
impl<TX: DbTx + 'static, N: NodeTypes<ChainSpec: EthereumHardforks>> TransactionsProvider
    for DatabaseProvider<TX, N>
{
    fn transaction_id(&self, tx_hash: TxHash) -> ProviderResult<Option<TxNumber>> {
        Ok(self.tx.get::<tables::TransactionHashNumbers>(tx_hash)?)
    }

    fn transaction_by_id(&self, id: TxNumber) -> ProviderResult<Option<TransactionSigned>> {
        self.static_file_provider.get_with_static_file_or_database(
            StaticFileSegment::Transactions,
            id,
            |static_file| static_file.transaction_by_id(id),
            || Ok(self.tx.get::<tables::Transactions>(id)?.map(Into::into)),
        )
    }

    fn transaction_by_id_no_hash(
        &self,
        id: TxNumber,
    ) -> ProviderResult<Option<TransactionSignedNoHash>> {
        self.static_file_provider.get_with_static_file_or_database(
            StaticFileSegment::Transactions,
            id,
            |static_file| static_file.transaction_by_id_no_hash(id),
            || Ok(self.tx.get::<tables::Transactions>(id)?),
        )
    }

    fn transaction_by_hash(&self, hash: TxHash) -> ProviderResult<Option<TransactionSigned>> {
        if let Some(id) = self.transaction_id(hash)? {
            Ok(self.transaction_by_id_no_hash(id)?.map(|tx| TransactionSigned {
                hash,
                signature: tx.signature,
                transaction: tx.transaction,
            }))
        } else {
            Ok(None)
        }
        .map(|tx| tx.map(Into::into))
    }

    fn transaction_by_hash_with_meta(
        &self,
        tx_hash: TxHash,
    ) -> ProviderResult<Option<(TransactionSigned, TransactionMeta)>> {
        let mut transaction_cursor = self.tx.cursor_read::<tables::TransactionBlocks>()?;
        if let Some(transaction_id) = self.transaction_id(tx_hash)? {
            if let Some(tx) = self.transaction_by_id_no_hash(transaction_id)? {
                let transaction = TransactionSigned {
                    hash: tx_hash,
                    signature: tx.signature,
                    transaction: tx.transaction,
                };
                if let Some(block_number) =
                    transaction_cursor.seek(transaction_id).map(|b| b.map(|(_, bn)| bn))?
                {
                    if let Some(sealed_header) = self.sealed_header(block_number)? {
                        let (header, block_hash) = sealed_header.split();
                        if let Some(block_body) = self.block_body_indices(block_number)? {
                            // the index of the tx in the block is the offset:
                            // len([start..tx_id])
                            // NOTE: `transaction_id` is always `>=` the block's first
                            // index
                            let index = transaction_id - block_body.first_tx_num();

                            let meta = TransactionMeta {
                                tx_hash,
                                index,
                                block_hash,
                                block_number,
                                base_fee: header.base_fee_per_gas,
                                excess_blob_gas: header.excess_blob_gas,
                                timestamp: header.timestamp,
                            };

                            return Ok(Some((transaction, meta)))
                        }
                    }
                }
            }
        }

        Ok(None)
    }

    fn transaction_block(&self, id: TxNumber) -> ProviderResult<Option<BlockNumber>> {
        let mut cursor = self.tx.cursor_read::<tables::TransactionBlocks>()?;
        Ok(cursor.seek(id)?.map(|(_, bn)| bn))
    }

    fn transactions_by_block(
        &self,
        id: BlockHashOrNumber,
    ) -> ProviderResult<Option<Vec<TransactionSigned>>> {
        let mut tx_cursor = self.tx.cursor_read::<tables::Transactions>()?;

        if let Some(block_number) = self.convert_hash_or_number(id)? {
            if let Some(body) = self.block_body_indices(block_number)? {
                let tx_range = body.tx_num_range();
                return if tx_range.is_empty() {
                    Ok(Some(Vec::new()))
                } else {
                    Ok(Some(
                        self.transactions_by_tx_range_with_cursor(tx_range, &mut tx_cursor)?
                            .into_iter()
                            .map(Into::into)
                            .collect(),
                    ))
                }
            }
        }
        Ok(None)
    }

    fn transactions_by_block_range(
        &self,
        range: impl RangeBounds<BlockNumber>,
    ) -> ProviderResult<Vec<Vec<TransactionSigned>>> {
        let mut tx_cursor = self.tx.cursor_read::<tables::Transactions>()?;
        let mut results = Vec::new();
        let mut body_cursor = self.tx.cursor_read::<tables::BlockBodyIndices>()?;
        for entry in body_cursor.walk_range(range)? {
            let (_, body) = entry?;
            let tx_num_range = body.tx_num_range();
            if tx_num_range.is_empty() {
                results.push(Vec::new());
            } else {
                results.push(
                    self.transactions_by_tx_range_with_cursor(tx_num_range, &mut tx_cursor)?
                        .into_iter()
                        .map(Into::into)
                        .collect(),
                );
            }
        }
        Ok(results)
    }

    fn transactions_by_tx_range(
        &self,
        range: impl RangeBounds<TxNumber>,
    ) -> ProviderResult<Vec<TransactionSignedNoHash>> {
        self.transactions_by_tx_range_with_cursor(
            range,
            &mut self.tx.cursor_read::<tables::Transactions>()?,
        )
    }

    fn senders_by_tx_range(
        &self,
        range: impl RangeBounds<TxNumber>,
    ) -> ProviderResult<Vec<Address>> {
        self.cursor_read_collect::<tables::TransactionSenders>(range).map_err(Into::into)
    }

    fn transaction_sender(&self, id: TxNumber) -> ProviderResult<Option<Address>> {
        Ok(self.tx.get::<tables::TransactionSenders>(id)?)
    }
}

impl<TX: DbTx + 'static, N: NodeTypes<ChainSpec: EthereumHardforks>> ReceiptProvider
    for DatabaseProvider<TX, N>
{
    fn receipt(&self, id: TxNumber) -> ProviderResult<Option<Receipt>> {
        self.static_file_provider.get_with_static_file_or_database(
            StaticFileSegment::Receipts,
            id,
            |static_file| static_file.receipt(id),
            || Ok(self.tx.get::<tables::Receipts>(id)?),
        )
    }

    fn receipt_by_hash(&self, hash: TxHash) -> ProviderResult<Option<Receipt>> {
        if let Some(id) = self.transaction_id(hash)? {
            self.receipt(id)
        } else {
            Ok(None)
        }
    }

    fn receipts_by_block(&self, block: BlockHashOrNumber) -> ProviderResult<Option<Vec<Receipt>>> {
        if let Some(number) = self.convert_hash_or_number(block)? {
            if let Some(body) = self.block_body_indices(number)? {
                let tx_range = body.tx_num_range();
                return if tx_range.is_empty() {
                    Ok(Some(Vec::new()))
                } else {
                    self.receipts_by_tx_range(tx_range).map(Some)
                }
            }
        }
        Ok(None)
    }

    fn receipts_by_tx_range(
        &self,
        range: impl RangeBounds<TxNumber>,
    ) -> ProviderResult<Vec<Receipt>> {
        self.static_file_provider.get_range_with_static_file_or_database(
            StaticFileSegment::Receipts,
            to_range(range),
            |static_file, range, _| static_file.receipts_by_tx_range(range),
            |range, _| self.cursor_read_collect::<tables::Receipts>(range).map_err(Into::into),
            |_| true,
        )
    }
}

impl<TX: DbTx + 'static, N: NodeTypes<ChainSpec: EthereumHardforks>> WithdrawalsProvider
    for DatabaseProvider<TX, N>
{
    fn withdrawals_by_block(
        &self,
        id: BlockHashOrNumber,
        timestamp: u64,
    ) -> ProviderResult<Option<Withdrawals>> {
        if self.chain_spec.is_shanghai_active_at_timestamp(timestamp) {
            if let Some(number) = self.convert_hash_or_number(id)? {
                // If we are past shanghai, then all blocks should have a withdrawal list, even if
                // empty
                let withdrawals = self
                    .tx
                    .get::<tables::BlockWithdrawals>(number)
                    .map(|w| w.map(|w| w.withdrawals))?
                    .unwrap_or_default();
                return Ok(Some(withdrawals))
            }
        }
        Ok(None)
    }

    fn latest_withdrawal(&self) -> ProviderResult<Option<Withdrawal>> {
        let latest_block_withdrawal = self.tx.cursor_read::<tables::BlockWithdrawals>()?.last()?;
        Ok(latest_block_withdrawal
            .and_then(|(_, mut block_withdrawal)| block_withdrawal.withdrawals.pop()))
    }
}

impl<TX: DbTx + 'static, N: NodeTypes<ChainSpec: EthereumHardforks>> EvmEnvProvider
    for DatabaseProvider<TX, N>
{
    fn fill_env_at<EvmConfig>(
        &self,
        cfg: &mut CfgEnvWithHandlerCfg,
        block_env: &mut BlockEnv,
        at: BlockHashOrNumber,
        evm_config: EvmConfig,
    ) -> ProviderResult<()>
    where
        EvmConfig: ConfigureEvmEnv<Header = Header>,
    {
        let hash = self.convert_number(at)?.ok_or(ProviderError::HeaderNotFound(at))?;
        let header = self.header(&hash)?.ok_or(ProviderError::HeaderNotFound(at))?;
        self.fill_env_with_header(cfg, block_env, &header, evm_config)
    }

    fn fill_env_with_header<EvmConfig>(
        &self,
        cfg: &mut CfgEnvWithHandlerCfg,
        block_env: &mut BlockEnv,
        header: &Header,
        evm_config: EvmConfig,
    ) -> ProviderResult<()>
    where
        EvmConfig: ConfigureEvmEnv<Header = Header>,
    {
        let total_difficulty = self
            .header_td_by_number(header.number)?
            .ok_or_else(|| ProviderError::HeaderNotFound(header.number.into()))?;
        evm_config.fill_cfg_and_block_env(cfg, block_env, header, total_difficulty);
        Ok(())
    }

    fn fill_cfg_env_at<EvmConfig>(
        &self,
        cfg: &mut CfgEnvWithHandlerCfg,
        at: BlockHashOrNumber,
        evm_config: EvmConfig,
    ) -> ProviderResult<()>
    where
        EvmConfig: ConfigureEvmEnv<Header = Header>,
    {
        let hash = self.convert_number(at)?.ok_or(ProviderError::HeaderNotFound(at))?;
        let header = self.header(&hash)?.ok_or(ProviderError::HeaderNotFound(at))?;
        self.fill_cfg_env_with_header(cfg, &header, evm_config)
    }

    fn fill_cfg_env_with_header<EvmConfig>(
        &self,
        cfg: &mut CfgEnvWithHandlerCfg,
        header: &Header,
        evm_config: EvmConfig,
    ) -> ProviderResult<()>
    where
        EvmConfig: ConfigureEvmEnv<Header = Header>,
    {
        let total_difficulty = self
            .header_td_by_number(header.number)?
            .ok_or_else(|| ProviderError::HeaderNotFound(header.number.into()))?;
        evm_config.fill_cfg_env(cfg, header, total_difficulty);
        Ok(())
    }
}

impl<TX: DbTx, N: NodeTypes> StageCheckpointReader for DatabaseProvider<TX, N> {
    fn get_stage_checkpoint(&self, id: StageId) -> ProviderResult<Option<StageCheckpoint>> {
        Ok(self.tx.get::<tables::StageCheckpoints>(id.to_string())?)
    }

    /// Get stage checkpoint progress.
    fn get_stage_checkpoint_progress(&self, id: StageId) -> ProviderResult<Option<Vec<u8>>> {
        Ok(self.tx.get::<tables::StageCheckpointProgresses>(id.to_string())?)
    }

    fn get_all_checkpoints(&self) -> ProviderResult<Vec<(String, StageCheckpoint)>> {
        self.tx
            .cursor_read::<tables::StageCheckpoints>()?
            .walk(None)?
            .collect::<Result<Vec<(String, StageCheckpoint)>, _>>()
            .map_err(ProviderError::Database)
    }
}

impl<TX: DbTxMut, N: NodeTypes> StageCheckpointWriter for DatabaseProvider<TX, N> {
    /// Save stage checkpoint.
    fn save_stage_checkpoint(
        &self,
        id: StageId,
        checkpoint: StageCheckpoint,
    ) -> ProviderResult<()> {
        Ok(self.tx.put::<tables::StageCheckpoints>(id.to_string(), checkpoint)?)
    }

    /// Save stage checkpoint progress.
    fn save_stage_checkpoint_progress(
        &self,
        id: StageId,
        checkpoint: Vec<u8>,
    ) -> ProviderResult<()> {
        Ok(self.tx.put::<tables::StageCheckpointProgresses>(id.to_string(), checkpoint)?)
    }

    fn update_pipeline_stages(
        &self,
        block_number: BlockNumber,
        drop_stage_checkpoint: bool,
    ) -> ProviderResult<()> {
        // iterate over all existing stages in the table and update its progress.
        let mut cursor = self.tx.cursor_write::<tables::StageCheckpoints>()?;
        for stage_id in StageId::ALL {
            let (_, checkpoint) = cursor.seek_exact(stage_id.to_string())?.unwrap_or_default();
            cursor.upsert(
                stage_id.to_string(),
                StageCheckpoint {
                    block_number,
                    ..if drop_stage_checkpoint { Default::default() } else { checkpoint }
                },
            )?;
        }

        Ok(())
    }
}

impl<TX: DbTx + 'static, N: NodeTypes> StorageReader for DatabaseProvider<TX, N> {
    fn plain_state_storages(
        &self,
        addresses_with_keys: impl IntoIterator<Item = (Address, impl IntoIterator<Item = B256>)>,
    ) -> ProviderResult<Vec<(Address, Vec<StorageEntry>)>> {
        let mut plain_storage = self.tx.cursor_dup_read::<tables::PlainStorageState>()?;

        addresses_with_keys
            .into_iter()
            .map(|(address, storage)| {
                storage
                    .into_iter()
                    .map(|key| -> ProviderResult<_> {
                        Ok(plain_storage
                            .seek_by_key_subkey(address, key)?
                            .filter(|v| v.key == key)
                            .unwrap_or_else(|| StorageEntry { key, value: Default::default() }))
                    })
                    .collect::<ProviderResult<Vec<_>>>()
                    .map(|storage| (address, storage))
            })
            .collect::<ProviderResult<Vec<(_, _)>>>()
    }

    fn changed_storages_with_range(
        &self,
        range: RangeInclusive<BlockNumber>,
    ) -> ProviderResult<BTreeMap<Address, BTreeSet<B256>>> {
        self.tx
            .cursor_read::<tables::StorageChangeSets>()?
            .walk_range(BlockNumberAddress::range(range))?
            // fold all storages and save its old state so we can remove it from HashedStorage
            // it is needed as it is dup table.
            .try_fold(BTreeMap::new(), |mut accounts: BTreeMap<Address, BTreeSet<B256>>, entry| {
                let (BlockNumberAddress((_, address)), storage_entry) = entry?;
                accounts.entry(address).or_default().insert(storage_entry.key);
                Ok(accounts)
            })
    }

    fn changed_storages_and_blocks_with_range(
        &self,
        range: RangeInclusive<BlockNumber>,
    ) -> ProviderResult<BTreeMap<(Address, B256), Vec<u64>>> {
        let mut changeset_cursor = self.tx.cursor_read::<tables::StorageChangeSets>()?;

        let storage_changeset_lists =
            changeset_cursor.walk_range(BlockNumberAddress::range(range))?.try_fold(
                BTreeMap::new(),
                |mut storages: BTreeMap<(Address, B256), Vec<u64>>, entry| -> ProviderResult<_> {
                    let (index, storage) = entry?;
                    storages
                        .entry((index.address(), storage.key))
                        .or_default()
                        .push(index.block_number());
                    Ok(storages)
                },
            )?;

        Ok(storage_changeset_lists)
    }
}

impl<TX: DbTxMut + DbTx + 'static, N: NodeTypes> StateChangeWriter for DatabaseProvider<TX, N> {
    fn write_state_reverts(
        &self,
        reverts: PlainStateReverts,
        first_block: BlockNumber,
    ) -> ProviderResult<()> {
        // Write storage changes
        tracing::trace!("Writing storage changes");
        let mut storages_cursor = self.tx_ref().cursor_dup_write::<tables::PlainStorageState>()?;
        let mut storage_changeset_cursor =
            self.tx_ref().cursor_dup_write::<tables::StorageChangeSets>()?;
        for (block_index, mut storage_changes) in reverts.storage.into_iter().enumerate() {
            let block_number = first_block + block_index as BlockNumber;

            tracing::trace!(block_number, "Writing block change");
            // sort changes by address.
            storage_changes.par_sort_unstable_by_key(|a| a.address);
            for PlainStorageRevert { address, wiped, storage_revert } in storage_changes {
                let storage_id = BlockNumberAddress((block_number, address));

                let mut storage = storage_revert
                    .into_iter()
                    .map(|(k, v)| (B256::new(k.to_be_bytes()), v))
                    .collect::<Vec<_>>();
                // sort storage slots by key.
                storage.par_sort_unstable_by_key(|a| a.0);

                // If we are writing the primary storage wipe transition, the pre-existing plain
                // storage state has to be taken from the database and written to storage history.
                // See [StorageWipe::Primary] for more details.
                let mut wiped_storage = Vec::new();
                if wiped {
                    tracing::trace!(?address, "Wiping storage");
                    if let Some((_, entry)) = storages_cursor.seek_exact(address)? {
                        wiped_storage.push((entry.key, entry.value));
                        while let Some(entry) = storages_cursor.next_dup_val()? {
                            wiped_storage.push((entry.key, entry.value))
                        }
                    }
                }

                tracing::trace!(?address, ?storage, "Writing storage reverts");
                for (key, value) in StorageRevertsIter::new(storage, wiped_storage) {
                    storage_changeset_cursor.append_dup(storage_id, StorageEntry { key, value })?;
                }
            }
        }

        // Write account changes
        tracing::trace!("Writing account changes");
        let mut account_changeset_cursor =
            self.tx_ref().cursor_dup_write::<tables::AccountChangeSets>()?;

        for (block_index, mut account_block_reverts) in reverts.accounts.into_iter().enumerate() {
            let block_number = first_block + block_index as BlockNumber;
            // Sort accounts by address.
            account_block_reverts.par_sort_by_key(|a| a.0);

            for (address, info) in account_block_reverts {
                account_changeset_cursor.append_dup(
                    block_number,
                    AccountBeforeTx { address, info: info.map(Into::into) },
                )?;
            }
        }

        Ok(())
    }

    fn write_state_changes(&self, mut changes: StateChangeset) -> ProviderResult<()> {
        // sort all entries so they can be written to database in more performant way.
        // and take smaller memory footprint.
        changes.accounts.par_sort_by_key(|a| a.0);
        changes.storage.par_sort_by_key(|a| a.address);
        changes.contracts.par_sort_by_key(|a| a.0);

        // Write new account state
        tracing::trace!(len = changes.accounts.len(), "Writing new account state");
        let mut accounts_cursor = self.tx_ref().cursor_write::<tables::PlainAccountState>()?;
        // write account to database.
        for (address, account) in changes.accounts {
            if let Some(account) = account {
                tracing::trace!(?address, "Updating plain state account");
                accounts_cursor.upsert(address, account.into())?;
            } else if accounts_cursor.seek_exact(address)?.is_some() {
                tracing::trace!(?address, "Deleting plain state account");
                accounts_cursor.delete_current()?;
            }
        }

        // Write bytecode
        tracing::trace!(len = changes.contracts.len(), "Writing bytecodes");
        let mut bytecodes_cursor = self.tx_ref().cursor_write::<tables::Bytecodes>()?;
        for (hash, bytecode) in changes.contracts {
            bytecodes_cursor.upsert(hash, Bytecode(bytecode))?;
        }

        // Write new storage state and wipe storage if needed.
        tracing::trace!(len = changes.storage.len(), "Writing new storage state");
        let mut storages_cursor = self.tx_ref().cursor_dup_write::<tables::PlainStorageState>()?;
        for PlainStorageChangeset { address, wipe_storage, storage } in changes.storage {
            // Wiping of storage.
            if wipe_storage && storages_cursor.seek_exact(address)?.is_some() {
                storages_cursor.delete_current_duplicates()?;
            }
            // cast storages to B256.
            let mut storage = storage
                .into_iter()
                .map(|(k, value)| StorageEntry { key: k.into(), value })
                .collect::<Vec<_>>();
            // sort storage slots by key.
            storage.par_sort_unstable_by_key(|a| a.key);

            for entry in storage {
                tracing::trace!(?address, ?entry.key, "Updating plain state storage");
                if let Some(db_entry) = storages_cursor.seek_by_key_subkey(address, entry.key)? {
                    if db_entry.key == entry.key {
                        storages_cursor.delete_current()?;
                    }
                }

                if !entry.value.is_zero() {
                    storages_cursor.upsert(address, entry)?;
                }
            }
        }

        Ok(())
    }

    fn write_hashed_state(&self, hashed_state: &HashedPostStateSorted) -> ProviderResult<()> {
        // Write hashed account updates.
        let mut hashed_accounts_cursor = self.tx_ref().cursor_write::<tables::HashedAccounts>()?;
        for (hashed_address, account) in hashed_state.accounts().accounts_sorted() {
            if let Some(account) = account {
                hashed_accounts_cursor.upsert(hashed_address, account)?;
            } else if hashed_accounts_cursor.seek_exact(hashed_address)?.is_some() {
                hashed_accounts_cursor.delete_current()?;
            }
        }

        // Write hashed storage changes.
        let sorted_storages = hashed_state.account_storages().iter().sorted_by_key(|(key, _)| *key);
        let mut hashed_storage_cursor =
            self.tx_ref().cursor_dup_write::<tables::HashedStorages>()?;
        for (hashed_address, storage) in sorted_storages {
            if storage.is_wiped() && hashed_storage_cursor.seek_exact(*hashed_address)?.is_some() {
                hashed_storage_cursor.delete_current_duplicates()?;
            }

            for (hashed_slot, value) in storage.storage_slots_sorted() {
                let entry = StorageEntry { key: hashed_slot, value };
                if let Some(db_entry) =
                    hashed_storage_cursor.seek_by_key_subkey(*hashed_address, entry.key)?
                {
                    if db_entry.key == entry.key {
                        hashed_storage_cursor.delete_current()?;
                    }
                }

                if !entry.value.is_zero() {
                    hashed_storage_cursor.upsert(*hashed_address, entry)?;
                }
            }
        }

        Ok(())
    }

    /// Remove the last N blocks of state.
    ///
    /// The latest state will be unwound
    ///
    /// 1. Iterate over the [`BlockBodyIndices`][tables::BlockBodyIndices] table to get all the
    ///    transaction ids.
    /// 2. Iterate over the [`StorageChangeSets`][tables::StorageChangeSets] table and the
    ///    [`AccountChangeSets`][tables::AccountChangeSets] tables in reverse order to reconstruct
    ///    the changesets.
    ///    - In order to have both the old and new values in the changesets, we also access the
    ///      plain state tables.
    /// 3. While iterating over the changeset tables, if we encounter a new account or storage slot,
    ///    we:
    ///     1. Take the old value from the changeset
    ///     2. Take the new value from the plain state
    ///     3. Save the old value to the local state
    /// 4. While iterating over the changeset tables, if we encounter an account/storage slot we
    ///    have seen before we:
    ///     1. Take the old value from the changeset
    ///     2. Take the new value from the local state
    ///     3. Set the local state to the value in the changeset
    fn remove_state(&self, range: RangeInclusive<BlockNumber>) -> ProviderResult<()> {
        if range.is_empty() {
            return Ok(())
        }

        // We are not removing block meta as it is used to get block changesets.
        let block_bodies = self.get::<tables::BlockBodyIndices>(range.clone())?;

        // get transaction receipts
        let from_transaction_num =
            block_bodies.first().expect("already checked if there are blocks").1.first_tx_num();
        let to_transaction_num =
            block_bodies.last().expect("already checked if there are blocks").1.last_tx_num();

        let storage_range = BlockNumberAddress::range(range.clone());

        let storage_changeset = self.take::<tables::StorageChangeSets>(storage_range)?;
        let account_changeset = self.take::<tables::AccountChangeSets>(range)?;

        // This is not working for blocks that are not at tip. as plain state is not the last
        // state of end range. We should rename the functions or add support to access
        // History state. Accessing history state can be tricky but we are not gaining
        // anything.
        let mut plain_accounts_cursor = self.tx.cursor_write::<tables::PlainAccountState>()?;
        let mut plain_storage_cursor = self.tx.cursor_dup_write::<tables::PlainStorageState>()?;

        let (state, _) = self.populate_bundle_state(
            account_changeset,
            storage_changeset,
            &mut plain_accounts_cursor,
            &mut plain_storage_cursor,
        )?;

        // iterate over local plain state remove all account and all storages.
        for (address, (old_account, new_account, storage)) in &state {
            // revert account if needed.
            if old_account != new_account {
                let existing_entry = plain_accounts_cursor.seek_exact(*address)?;
                if let Some(account) = old_account {
                    plain_accounts_cursor.upsert(*address, *account)?;
                } else if existing_entry.is_some() {
                    plain_accounts_cursor.delete_current()?;
                }
            }

            // revert storages
            for (storage_key, (old_storage_value, _new_storage_value)) in storage {
                let storage_entry = StorageEntry { key: *storage_key, value: *old_storage_value };
                // delete previous value
                // TODO: This does not use dupsort features
                if plain_storage_cursor
                    .seek_by_key_subkey(*address, *storage_key)?
                    .filter(|s| s.key == *storage_key)
                    .is_some()
                {
                    plain_storage_cursor.delete_current()?
                }

                // insert value if needed
                if !old_storage_value.is_zero() {
                    plain_storage_cursor.upsert(*address, storage_entry)?;
                }
            }
        }

        // iterate over block body and remove receipts
        self.remove::<tables::Receipts>(from_transaction_num..=to_transaction_num)?;

        Ok(())
    }

    /// Take the last N blocks of state, recreating the [`ExecutionOutcome`].
    ///
    /// The latest state will be unwound and returned back with all the blocks
    ///
    /// 1. Iterate over the [`BlockBodyIndices`][tables::BlockBodyIndices] table to get all the
    ///    transaction ids.
    /// 2. Iterate over the [`StorageChangeSets`][tables::StorageChangeSets] table and the
    ///    [`AccountChangeSets`][tables::AccountChangeSets] tables in reverse order to reconstruct
    ///    the changesets.
    ///    - In order to have both the old and new values in the changesets, we also access the
    ///      plain state tables.
    /// 3. While iterating over the changeset tables, if we encounter a new account or storage slot,
    ///    we:
    ///     1. Take the old value from the changeset
    ///     2. Take the new value from the plain state
    ///     3. Save the old value to the local state
    /// 4. While iterating over the changeset tables, if we encounter an account/storage slot we
    ///    have seen before we:
    ///     1. Take the old value from the changeset
    ///     2. Take the new value from the local state
    ///     3. Set the local state to the value in the changeset
    fn take_state(&self, range: RangeInclusive<BlockNumber>) -> ProviderResult<ExecutionOutcome> {
        if range.is_empty() {
            return Ok(ExecutionOutcome::default())
        }
        let start_block_number = *range.start();

        // We are not removing block meta as it is used to get block changesets.
        let block_bodies = self.get::<tables::BlockBodyIndices>(range.clone())?;

        // get transaction receipts
        let from_transaction_num =
            block_bodies.first().expect("already checked if there are blocks").1.first_tx_num();
        let to_transaction_num =
            block_bodies.last().expect("already checked if there are blocks").1.last_tx_num();

        let storage_range = BlockNumberAddress::range(range.clone());

        let storage_changeset = self.take::<tables::StorageChangeSets>(storage_range)?;
        let account_changeset = self.take::<tables::AccountChangeSets>(range)?;

        // This is not working for blocks that are not at tip. as plain state is not the last
        // state of end range. We should rename the functions or add support to access
        // History state. Accessing history state can be tricky but we are not gaining
        // anything.
        let mut plain_accounts_cursor = self.tx.cursor_write::<tables::PlainAccountState>()?;
        let mut plain_storage_cursor = self.tx.cursor_dup_write::<tables::PlainStorageState>()?;

        // populate bundle state and reverts from changesets / state cursors, to iterate over,
        // remove, and return later
        let (state, reverts) = self.populate_bundle_state(
            account_changeset,
            storage_changeset,
            &mut plain_accounts_cursor,
            &mut plain_storage_cursor,
        )?;

        // iterate over local plain state remove all account and all storages.
        for (address, (old_account, new_account, storage)) in &state {
            // revert account if needed.
            if old_account != new_account {
                let existing_entry = plain_accounts_cursor.seek_exact(*address)?;
                if let Some(account) = old_account {
                    plain_accounts_cursor.upsert(*address, *account)?;
                } else if existing_entry.is_some() {
                    plain_accounts_cursor.delete_current()?;
                }
            }

            // revert storages
            for (storage_key, (old_storage_value, _new_storage_value)) in storage {
                let storage_entry = StorageEntry { key: *storage_key, value: *old_storage_value };
                // delete previous value
                // TODO: This does not use dupsort features
                if plain_storage_cursor
                    .seek_by_key_subkey(*address, *storage_key)?
                    .filter(|s| s.key == *storage_key)
                    .is_some()
                {
                    plain_storage_cursor.delete_current()?
                }

                // insert value if needed
                if !old_storage_value.is_zero() {
                    plain_storage_cursor.upsert(*address, storage_entry)?;
                }
            }
        }

        // iterate over block body and create ExecutionResult
        let mut receipt_iter =
            self.take::<tables::Receipts>(from_transaction_num..=to_transaction_num)?.into_iter();

        let mut receipts = Vec::with_capacity(block_bodies.len());
        // loop break if we are at the end of the blocks.
        for (_, block_body) in block_bodies {
            let mut block_receipts = Vec::with_capacity(block_body.tx_count as usize);
            for _ in block_body.tx_num_range() {
                if let Some((_, receipt)) = receipt_iter.next() {
                    block_receipts.push(Some(receipt));
                }
            }
            receipts.push(block_receipts);
        }

        Ok(ExecutionOutcome::new_init(
            state,
            reverts,
            Vec::new(),
            receipts.into(),
            start_block_number,
            Vec::new(),
        ))
    }
}

impl<TX: DbTxMut + DbTx + 'static, N: NodeTypes> TrieWriter for DatabaseProvider<TX, N> {
    /// Writes trie updates. Returns the number of entries modified.
    fn write_trie_updates(&self, trie_updates: &TrieUpdates) -> ProviderResult<usize> {
        if trie_updates.is_empty() {
            return Ok(0)
        }

        // Track the number of inserted entries.
        let mut num_entries = 0;

        // Merge updated and removed nodes. Updated nodes must take precedence.
        let mut account_updates = trie_updates
            .removed_nodes_ref()
            .iter()
            .filter_map(|n| {
                (!trie_updates.account_nodes_ref().contains_key(n)).then_some((n, None))
            })
            .collect::<Vec<_>>();
        account_updates.extend(
            trie_updates.account_nodes_ref().iter().map(|(nibbles, node)| (nibbles, Some(node))),
        );
        // Sort trie node updates.
        account_updates.sort_unstable_by(|a, b| a.0.cmp(b.0));

        let tx = self.tx_ref();
        let mut account_trie_cursor = tx.cursor_write::<tables::AccountsTrie>()?;
        for (key, updated_node) in account_updates {
            let nibbles = StoredNibbles(key.clone());
            match updated_node {
                Some(node) => {
                    if !nibbles.0.is_empty() {
                        num_entries += 1;
                        account_trie_cursor.upsert(nibbles, node.clone())?;
                    }
                }
                None => {
                    num_entries += 1;
                    if account_trie_cursor.seek_exact(nibbles)?.is_some() {
                        account_trie_cursor.delete_current()?;
                    }
                }
            }
        }

        num_entries += self.write_storage_trie_updates(trie_updates.storage_tries_ref())?;

        Ok(num_entries)
    }
}

impl<TX: DbTxMut + DbTx + 'static, N: NodeTypes> StorageTrieWriter for DatabaseProvider<TX, N> {
    /// Writes storage trie updates from the given storage trie map. First sorts the storage trie
    /// updates by the hashed address, writing in sorted order.
    fn write_storage_trie_updates(
        &self,
        storage_tries: &HashMap<B256, StorageTrieUpdates>,
    ) -> ProviderResult<usize> {
        let mut num_entries = 0;
        let mut storage_tries = Vec::from_iter(storage_tries);
        storage_tries.sort_unstable_by(|a, b| a.0.cmp(b.0));
        let mut cursor = self.tx_ref().cursor_dup_write::<tables::StoragesTrie>()?;
        for (hashed_address, storage_trie_updates) in storage_tries {
            let mut db_storage_trie_cursor =
                DatabaseStorageTrieCursor::new(cursor, *hashed_address);
            num_entries +=
                db_storage_trie_cursor.write_storage_trie_updates(storage_trie_updates)?;
            cursor = db_storage_trie_cursor.cursor;
        }

        Ok(num_entries)
    }

    fn write_individual_storage_trie_updates(
        &self,
        hashed_address: B256,
        updates: &StorageTrieUpdates,
    ) -> ProviderResult<usize> {
        if updates.is_empty() {
            return Ok(0)
        }

        let cursor = self.tx_ref().cursor_dup_write::<tables::StoragesTrie>()?;
        let mut trie_db_cursor = DatabaseStorageTrieCursor::new(cursor, hashed_address);
        Ok(trie_db_cursor.write_storage_trie_updates(updates)?)
    }
}

impl<TX: DbTxMut + DbTx + 'static, N: NodeTypes> HashingWriter for DatabaseProvider<TX, N> {
    fn unwind_account_hashing<'a>(
        &self,
        changesets: impl Iterator<Item = &'a (BlockNumber, AccountBeforeTx)>,
    ) -> ProviderResult<BTreeMap<B256, Option<Account>>> {
        // Aggregate all block changesets and make a list of accounts that have been changed.
        // Note that collecting and then reversing the order is necessary to ensure that the
        // changes are applied in the correct order.
        let hashed_accounts = changesets
            .into_iter()
            .map(|(_, e)| (keccak256(e.address), e.info))
            .collect::<Vec<_>>()
            .into_iter()
            .rev()
            .collect::<BTreeMap<_, _>>();

        // Apply values to HashedState, and remove the account if it's None.
        let mut hashed_accounts_cursor = self.tx.cursor_write::<tables::HashedAccounts>()?;
        for (hashed_address, account) in &hashed_accounts {
            if let Some(account) = account {
                hashed_accounts_cursor.upsert(*hashed_address, *account)?;
            } else if hashed_accounts_cursor.seek_exact(*hashed_address)?.is_some() {
                hashed_accounts_cursor.delete_current()?;
            }
        }

        Ok(hashed_accounts)
    }

    fn unwind_account_hashing_range(
        &self,
        range: impl RangeBounds<BlockNumber>,
    ) -> ProviderResult<BTreeMap<B256, Option<Account>>> {
        let changesets = self
            .tx
            .cursor_read::<tables::AccountChangeSets>()?
            .walk_range(range)?
            .collect::<Result<Vec<_>, _>>()?;
        self.unwind_account_hashing(changesets.iter())
    }

    fn insert_account_for_hashing(
        &self,
        changesets: impl IntoIterator<Item = (Address, Option<Account>)>,
    ) -> ProviderResult<BTreeMap<B256, Option<Account>>> {
        let mut hashed_accounts_cursor = self.tx.cursor_write::<tables::HashedAccounts>()?;
        let hashed_accounts =
            changesets.into_iter().map(|(ad, ac)| (keccak256(ad), ac)).collect::<BTreeMap<_, _>>();
        for (hashed_address, account) in &hashed_accounts {
            if let Some(account) = account {
                hashed_accounts_cursor.upsert(*hashed_address, *account)?;
            } else if hashed_accounts_cursor.seek_exact(*hashed_address)?.is_some() {
                hashed_accounts_cursor.delete_current()?;
            }
        }
        Ok(hashed_accounts)
    }

    fn unwind_storage_hashing(
        &self,
        changesets: impl Iterator<Item = (BlockNumberAddress, StorageEntry)>,
    ) -> ProviderResult<HashMap<B256, BTreeSet<B256>>> {
        // Aggregate all block changesets and make list of accounts that have been changed.
        let mut hashed_storages = changesets
            .into_iter()
            .map(|(BlockNumberAddress((_, address)), storage_entry)| {
                (keccak256(address), keccak256(storage_entry.key), storage_entry.value)
            })
            .collect::<Vec<_>>();
        hashed_storages.sort_by_key(|(ha, hk, _)| (*ha, *hk));

        // Apply values to HashedState, and remove the account if it's None.
        let mut hashed_storage_keys: HashMap<B256, BTreeSet<B256>> =
            HashMap::with_capacity(hashed_storages.len());
        let mut hashed_storage = self.tx.cursor_dup_write::<tables::HashedStorages>()?;
        for (hashed_address, key, value) in hashed_storages.into_iter().rev() {
            hashed_storage_keys.entry(hashed_address).or_default().insert(key);

            if hashed_storage
                .seek_by_key_subkey(hashed_address, key)?
                .filter(|entry| entry.key == key)
                .is_some()
            {
                hashed_storage.delete_current()?;
            }

            if !value.is_zero() {
                hashed_storage.upsert(hashed_address, StorageEntry { key, value })?;
            }
        }
        Ok(hashed_storage_keys)
    }

    fn unwind_storage_hashing_range(
        &self,
        range: impl RangeBounds<BlockNumberAddress>,
    ) -> ProviderResult<HashMap<B256, BTreeSet<B256>>> {
        let changesets = self
            .tx
            .cursor_read::<tables::StorageChangeSets>()?
            .walk_range(range)?
            .collect::<Result<Vec<_>, _>>()?;
        self.unwind_storage_hashing(changesets.into_iter())
    }

    fn insert_storage_for_hashing(
        &self,
        storages: impl IntoIterator<Item = (Address, impl IntoIterator<Item = StorageEntry>)>,
    ) -> ProviderResult<HashMap<B256, BTreeSet<B256>>> {
        // hash values
        let hashed_storages =
            storages.into_iter().fold(BTreeMap::new(), |mut map, (address, storage)| {
                let storage = storage.into_iter().fold(BTreeMap::new(), |mut map, entry| {
                    map.insert(keccak256(entry.key), entry.value);
                    map
                });
                map.insert(keccak256(address), storage);
                map
            });

        let hashed_storage_keys = hashed_storages
            .iter()
            .map(|(hashed_address, entries)| (*hashed_address, entries.keys().copied().collect()))
            .collect();

        let mut hashed_storage_cursor = self.tx.cursor_dup_write::<tables::HashedStorages>()?;
        // Hash the address and key and apply them to HashedStorage (if Storage is None
        // just remove it);
        hashed_storages.into_iter().try_for_each(|(hashed_address, storage)| {
            storage.into_iter().try_for_each(|(key, value)| -> ProviderResult<()> {
                if hashed_storage_cursor
                    .seek_by_key_subkey(hashed_address, key)?
                    .filter(|entry| entry.key == key)
                    .is_some()
                {
                    hashed_storage_cursor.delete_current()?;
                }

                if !value.is_zero() {
                    hashed_storage_cursor.upsert(hashed_address, StorageEntry { key, value })?;
                }
                Ok(())
            })
        })?;

        Ok(hashed_storage_keys)
    }

    fn insert_hashes(
        &self,
        range: RangeInclusive<BlockNumber>,
        end_block_hash: B256,
        expected_state_root: B256,
    ) -> ProviderResult<()> {
        // Initialize prefix sets.
        let mut account_prefix_set = PrefixSetMut::default();
        let mut storage_prefix_sets: HashMap<B256, PrefixSetMut> = HashMap::default();
        let mut destroyed_accounts = HashSet::default();

        let mut durations_recorder = metrics::DurationsRecorder::default();

        // storage hashing stage
        {
            let lists = self.changed_storages_with_range(range.clone())?;
            let storages = self.plain_state_storages(lists)?;
            let storage_entries = self.insert_storage_for_hashing(storages)?;
            for (hashed_address, hashed_slots) in storage_entries {
                account_prefix_set.insert(Nibbles::unpack(hashed_address));
                for slot in hashed_slots {
                    storage_prefix_sets
                        .entry(hashed_address)
                        .or_default()
                        .insert(Nibbles::unpack(slot));
                }
            }
        }
        durations_recorder.record_relative(metrics::Action::InsertStorageHashing);

        // account hashing stage
        {
            let lists = self.changed_accounts_with_range(range.clone())?;
            let accounts = self.basic_accounts(lists)?;
            let hashed_addresses = self.insert_account_for_hashing(accounts)?;
            for (hashed_address, account) in hashed_addresses {
                account_prefix_set.insert(Nibbles::unpack(hashed_address));
                if account.is_none() {
                    destroyed_accounts.insert(hashed_address);
                }
            }
        }
        durations_recorder.record_relative(metrics::Action::InsertAccountHashing);

        // merkle tree
        {
            // This is the same as `StateRoot::incremental_root_with_updates`, only the prefix sets
            // are pre-loaded.
            let prefix_sets = TriePrefixSets {
                account_prefix_set: account_prefix_set.freeze(),
                storage_prefix_sets: storage_prefix_sets
                    .into_iter()
                    .map(|(k, v)| (k, v.freeze()))
                    .collect(),
                destroyed_accounts,
            };
            let (state_root, trie_updates) = StateRoot::from_tx(&self.tx)
                .with_prefix_sets(prefix_sets)
                .root_with_updates()
                .map_err(Into::<reth_db::DatabaseError>::into)?;
            if state_root != expected_state_root {
                return Err(ProviderError::StateRootMismatch(Box::new(RootMismatch {
                    root: GotExpected { got: state_root, expected: expected_state_root },
                    block_number: *range.end(),
                    block_hash: end_block_hash,
                })))
            }
            self.write_trie_updates(&trie_updates)?;
        }
        durations_recorder.record_relative(metrics::Action::InsertMerkleTree);

        debug!(target: "providers::db", ?range, actions = ?durations_recorder.actions, "Inserted hashes");

        Ok(())
    }
}

impl<TX: DbTxMut + DbTx + 'static, N: NodeTypes> HistoryWriter for DatabaseProvider<TX, N> {
    fn unwind_account_history_indices<'a>(
        &self,
        changesets: impl Iterator<Item = &'a (BlockNumber, AccountBeforeTx)>,
    ) -> ProviderResult<usize> {
        let mut last_indices = changesets
            .into_iter()
            .map(|(index, account)| (account.address, *index))
            .collect::<Vec<_>>();
        last_indices.sort_by_key(|(a, _)| *a);

        // Unwind the account history index.
        let mut cursor = self.tx.cursor_write::<tables::AccountsHistory>()?;
        for &(address, rem_index) in &last_indices {
            let partial_shard = unwind_history_shards::<_, tables::AccountsHistory, _>(
                &mut cursor,
                ShardedKey::last(address),
                rem_index,
                |sharded_key| sharded_key.key == address,
            )?;

            // Check the last returned partial shard.
            // If it's not empty, the shard needs to be reinserted.
            if !partial_shard.is_empty() {
                cursor.insert(
                    ShardedKey::last(address),
                    BlockNumberList::new_pre_sorted(partial_shard),
                )?;
            }
        }

        let changesets = last_indices.len();
        Ok(changesets)
    }

    fn unwind_account_history_indices_range(
        &self,
        range: impl RangeBounds<BlockNumber>,
    ) -> ProviderResult<usize> {
        let changesets = self
            .tx
            .cursor_read::<tables::AccountChangeSets>()?
            .walk_range(range)?
            .collect::<Result<Vec<_>, _>>()?;
        self.unwind_account_history_indices(changesets.iter())
    }

    fn insert_account_history_index(
        &self,
        account_transitions: impl IntoIterator<Item = (Address, impl IntoIterator<Item = u64>)>,
    ) -> ProviderResult<()> {
        self.append_history_index::<_, tables::AccountsHistory>(
            account_transitions,
            ShardedKey::new,
        )
    }

    fn unwind_storage_history_indices(
        &self,
        changesets: impl Iterator<Item = (BlockNumberAddress, StorageEntry)>,
    ) -> ProviderResult<usize> {
        let mut storage_changesets = changesets
            .into_iter()
            .map(|(BlockNumberAddress((bn, address)), storage)| (address, storage.key, bn))
            .collect::<Vec<_>>();
        storage_changesets.sort_by_key(|(address, key, _)| (*address, *key));

        let mut cursor = self.tx.cursor_write::<tables::StoragesHistory>()?;
        for &(address, storage_key, rem_index) in &storage_changesets {
            let partial_shard = unwind_history_shards::<_, tables::StoragesHistory, _>(
                &mut cursor,
                StorageShardedKey::last(address, storage_key),
                rem_index,
                |storage_sharded_key| {
                    storage_sharded_key.address == address &&
                        storage_sharded_key.sharded_key.key == storage_key
                },
            )?;

            // Check the last returned partial shard.
            // If it's not empty, the shard needs to be reinserted.
            if !partial_shard.is_empty() {
                cursor.insert(
                    StorageShardedKey::last(address, storage_key),
                    BlockNumberList::new_pre_sorted(partial_shard),
                )?;
            }
        }

        let changesets = storage_changesets.len();
        Ok(changesets)
    }

    fn unwind_storage_history_indices_range(
        &self,
        range: impl RangeBounds<BlockNumberAddress>,
    ) -> ProviderResult<usize> {
        let changesets = self
            .tx
            .cursor_read::<tables::StorageChangeSets>()?
            .walk_range(range)?
            .collect::<Result<Vec<_>, _>>()?;
        self.unwind_storage_history_indices(changesets.into_iter())
    }

    fn insert_storage_history_index(
        &self,
        storage_transitions: impl IntoIterator<Item = ((Address, B256), impl IntoIterator<Item = u64>)>,
    ) -> ProviderResult<()> {
        self.append_history_index::<_, tables::StoragesHistory>(
            storage_transitions,
            |(address, storage_key), highest_block_number| {
                StorageShardedKey::new(address, storage_key, highest_block_number)
            },
        )
    }

    fn update_history_indices(&self, range: RangeInclusive<BlockNumber>) -> ProviderResult<()> {
        // account history stage
        {
            let indices = self.changed_accounts_and_blocks_with_range(range.clone())?;
            self.insert_account_history_index(indices)?;
        }

        // storage history stage
        {
            let indices = self.changed_storages_and_blocks_with_range(range)?;
            self.insert_storage_history_index(indices)?;
        }

        Ok(())
    }
}

impl<TX: DbTx + 'static, N: NodeTypes> StateReader for DatabaseProvider<TX, N> {
    fn get_state(&self, block: BlockNumber) -> ProviderResult<Option<ExecutionOutcome>> {
        self.get_state(block..=block)
    }
}

impl<TX: DbTxMut + DbTx + 'static, N: NodeTypes<ChainSpec: EthereumHardforks> + 'static>
    BlockExecutionWriter for DatabaseProvider<TX, N>
{
    fn take_block_and_execution_range(
        &self,
        range: RangeInclusive<BlockNumber>,
    ) -> ProviderResult<Chain> {
        let changed_accounts = self
            .tx
            .cursor_read::<tables::AccountChangeSets>()?
            .walk_range(range.clone())?
            .collect::<Result<Vec<_>, _>>()?;

        // Unwind account hashes. Add changed accounts to account prefix set.
        let hashed_addresses = self.unwind_account_hashing(changed_accounts.iter())?;
        let mut account_prefix_set = PrefixSetMut::with_capacity(hashed_addresses.len());
        let mut destroyed_accounts = HashSet::default();
        for (hashed_address, account) in hashed_addresses {
            account_prefix_set.insert(Nibbles::unpack(hashed_address));
            if account.is_none() {
                destroyed_accounts.insert(hashed_address);
            }
        }

        // Unwind account history indices.
        self.unwind_account_history_indices(changed_accounts.iter())?;
        let storage_range = BlockNumberAddress::range(range.clone());

        let changed_storages = self
            .tx
            .cursor_read::<tables::StorageChangeSets>()?
            .walk_range(storage_range)?
            .collect::<Result<Vec<_>, _>>()?;

        // Unwind storage hashes. Add changed account and storage keys to corresponding prefix
        // sets.
        let mut storage_prefix_sets = HashMap::<B256, PrefixSet>::default();
        let storage_entries = self.unwind_storage_hashing(changed_storages.iter().copied())?;
        for (hashed_address, hashed_slots) in storage_entries {
            account_prefix_set.insert(Nibbles::unpack(hashed_address));
            let mut storage_prefix_set = PrefixSetMut::with_capacity(hashed_slots.len());
            for slot in hashed_slots {
                storage_prefix_set.insert(Nibbles::unpack(slot));
            }
            storage_prefix_sets.insert(hashed_address, storage_prefix_set.freeze());
        }

        // Unwind storage history indices.
        self.unwind_storage_history_indices(changed_storages.iter().copied())?;

        // Calculate the reverted merkle root.
        // This is the same as `StateRoot::incremental_root_with_updates`, only the prefix sets
        // are pre-loaded.
        let prefix_sets = TriePrefixSets {
            account_prefix_set: account_prefix_set.freeze(),
            storage_prefix_sets,
            destroyed_accounts,
        };
        let (new_state_root, trie_updates) = StateRoot::from_tx(&self.tx)
            .with_prefix_sets(prefix_sets)
            .root_with_updates()
            .map_err(Into::<reth_db::DatabaseError>::into)?;

        let parent_number = range.start().saturating_sub(1);
        let parent_state_root = self
            .header_by_number(parent_number)?
            .ok_or_else(|| ProviderError::HeaderNotFound(parent_number.into()))?
            .state_root;

        // state root should be always correct as we are reverting state.
        // but for sake of double verification we will check it again.
        if new_state_root != parent_state_root {
            let parent_hash = self
                .block_hash(parent_number)?
                .ok_or_else(|| ProviderError::HeaderNotFound(parent_number.into()))?;
            return Err(ProviderError::UnwindStateRootMismatch(Box::new(RootMismatch {
                root: GotExpected { got: new_state_root, expected: parent_state_root },
                block_number: parent_number,
                block_hash: parent_hash,
            })))
        }
        self.write_trie_updates(&trie_updates)?;

        // get blocks
        let blocks = self.take_block_range(range.clone())?;
        let unwind_to = blocks.first().map(|b| b.number.saturating_sub(1));

        // get execution res
        let execution_state = self.take_state(range.clone())?;

        // remove block bodies it is needed for both get block range and get block execution results
        // that is why it is deleted afterwards.
        self.remove::<tables::BlockBodyIndices>(range)?;

        // Update pipeline progress
        if let Some(fork_number) = unwind_to {
            self.update_pipeline_stages(fork_number, true)?;
        }

        Ok(Chain::new(blocks, execution_state, None))
    }

    fn remove_block_and_execution_range(
        &self,
        range: RangeInclusive<BlockNumber>,
    ) -> ProviderResult<()> {
        let changed_accounts = self
            .tx
            .cursor_read::<tables::AccountChangeSets>()?
            .walk_range(range.clone())?
            .collect::<Result<Vec<_>, _>>()?;

        // Unwind account hashes. Add changed accounts to account prefix set.
        let hashed_addresses = self.unwind_account_hashing(changed_accounts.iter())?;
        let mut account_prefix_set = PrefixSetMut::with_capacity(hashed_addresses.len());
        let mut destroyed_accounts = HashSet::default();
        for (hashed_address, account) in hashed_addresses {
            account_prefix_set.insert(Nibbles::unpack(hashed_address));
            if account.is_none() {
                destroyed_accounts.insert(hashed_address);
            }
        }

        // Unwind account history indices.
        self.unwind_account_history_indices(changed_accounts.iter())?;

        let storage_range = BlockNumberAddress::range(range.clone());
        let changed_storages = self
            .tx
            .cursor_read::<tables::StorageChangeSets>()?
            .walk_range(storage_range)?
            .collect::<Result<Vec<_>, _>>()?;

        // Unwind storage hashes. Add changed account and storage keys to corresponding prefix
        // sets.
        let mut storage_prefix_sets = HashMap::<B256, PrefixSet>::default();
        let storage_entries = self.unwind_storage_hashing(changed_storages.iter().copied())?;
        for (hashed_address, hashed_slots) in storage_entries {
            account_prefix_set.insert(Nibbles::unpack(hashed_address));
            let mut storage_prefix_set = PrefixSetMut::with_capacity(hashed_slots.len());
            for slot in hashed_slots {
                storage_prefix_set.insert(Nibbles::unpack(slot));
            }
            storage_prefix_sets.insert(hashed_address, storage_prefix_set.freeze());
        }

        // Unwind storage history indices.
        self.unwind_storage_history_indices(changed_storages.iter().copied())?;

        // Calculate the reverted merkle root.
        // This is the same as `StateRoot::incremental_root_with_updates`, only the prefix sets
        // are pre-loaded.
        let prefix_sets = TriePrefixSets {
            account_prefix_set: account_prefix_set.freeze(),
            storage_prefix_sets,
            destroyed_accounts,
        };
        let (new_state_root, trie_updates) = StateRoot::from_tx(&self.tx)
            .with_prefix_sets(prefix_sets)
            .root_with_updates()
            .map_err(Into::<reth_db::DatabaseError>::into)?;

        let parent_number = range.start().saturating_sub(1);
        let parent_state_root = self
            .header_by_number(parent_number)?
            .ok_or_else(|| ProviderError::HeaderNotFound(parent_number.into()))?
            .state_root;

        // state root should be always correct as we are reverting state.
        // but for sake of double verification we will check it again.
        if new_state_root != parent_state_root {
            let parent_hash = self
                .block_hash(parent_number)?
                .ok_or_else(|| ProviderError::HeaderNotFound(parent_number.into()))?;
            return Err(ProviderError::UnwindStateRootMismatch(Box::new(RootMismatch {
                root: GotExpected { got: new_state_root, expected: parent_state_root },
                block_number: parent_number,
                block_hash: parent_hash,
            })))
        }
        self.write_trie_updates(&trie_updates)?;

        // get blocks
        let blocks = self.take_block_range(range.clone())?;
        let unwind_to = blocks.first().map(|b| b.number.saturating_sub(1));

        // remove execution res
        self.remove_state(range.clone())?;

        // remove block bodies it is needed for both get block range and get block execution results
        // that is why it is deleted afterwards.
        self.remove::<tables::BlockBodyIndices>(range)?;

        // Update pipeline progress
        if let Some(block_number) = unwind_to {
            self.update_pipeline_stages(block_number, true)?;
        }

        Ok(())
    }
}

impl<TX: DbTxMut + DbTx + 'static, N: NodeTypes<ChainSpec: EthereumHardforks> + 'static> BlockWriter
    for DatabaseProvider<TX, N>
{
    /// Inserts the block into the database, always modifying the following tables:
    /// * [`CanonicalHeaders`](tables::CanonicalHeaders)
    /// * [`Headers`](tables::Headers)
    /// * [`HeaderNumbers`](tables::HeaderNumbers)
    /// * [`HeaderTerminalDifficulties`](tables::HeaderTerminalDifficulties)
    /// * [`BlockBodyIndices`](tables::BlockBodyIndices)
    ///
    /// If there are transactions in the block, the following tables will be modified:
    /// * [`Transactions`](tables::Transactions)
    /// * [`TransactionBlocks`](tables::TransactionBlocks)
    ///
    /// If ommers are not empty, this will modify [`BlockOmmers`](tables::BlockOmmers).
    /// If withdrawals are not empty, this will modify
    /// [`BlockWithdrawals`](tables::BlockWithdrawals).
    ///
    /// If the provider has __not__ configured full sender pruning, this will modify
    /// [`TransactionSenders`](tables::TransactionSenders).
    ///
    /// If the provider has __not__ configured full transaction lookup pruning, this will modify
    /// [`TransactionHashNumbers`](tables::TransactionHashNumbers).
    fn insert_block(
        &self,
        block: SealedBlockWithSenders,
    ) -> ProviderResult<StoredBlockBodyIndices> {
        let block_number = block.number;

        let mut durations_recorder = metrics::DurationsRecorder::default();

        self.tx.put::<tables::CanonicalHeaders>(block_number, block.hash())?;
        durations_recorder.record_relative(metrics::Action::InsertCanonicalHeaders);

        // Put header with canonical hashes.
        self.tx.put::<tables::Headers>(block_number, block.header.as_ref().clone())?;
        durations_recorder.record_relative(metrics::Action::InsertHeaders);

        self.tx.put::<tables::HeaderNumbers>(block.hash(), block_number)?;
        durations_recorder.record_relative(metrics::Action::InsertHeaderNumbers);

        // total difficulty
        let ttd = if block_number == 0 {
            block.difficulty
        } else {
            let parent_block_number = block_number - 1;
            let parent_ttd = self.header_td_by_number(parent_block_number)?.unwrap_or_default();
            durations_recorder.record_relative(metrics::Action::GetParentTD);
            parent_ttd + block.difficulty
        };

        self.tx.put::<tables::HeaderTerminalDifficulties>(block_number, ttd.into())?;
        durations_recorder.record_relative(metrics::Action::InsertHeaderTerminalDifficulties);

        // insert body ommers data
        if !block.body.ommers.is_empty() {
            self.tx.put::<tables::BlockOmmers>(
                block_number,
                StoredBlockOmmers { ommers: block.block.body.ommers },
            )?;
            durations_recorder.record_relative(metrics::Action::InsertBlockOmmers);
        }

        let mut next_tx_num = self
            .tx
            .cursor_read::<tables::TransactionBlocks>()?
            .last()?
            .map(|(n, _)| n + 1)
            .unwrap_or_default();
        durations_recorder.record_relative(metrics::Action::GetNextTxNum);
        let first_tx_num = next_tx_num;

        let tx_count = block.block.body.transactions.len() as u64;

        // Ensures we have all the senders for the block's transactions.
        let mut tx_senders_elapsed = Duration::default();
        let mut transactions_elapsed = Duration::default();
        let mut tx_hash_numbers_elapsed = Duration::default();

        for (transaction, sender) in
            block.block.body.transactions.into_iter().zip(block.senders.iter())
        {
            let hash = transaction.hash();

            if self
                .prune_modes
                .sender_recovery
                .as_ref()
                .filter(|prune_mode| prune_mode.is_full())
                .is_none()
            {
                let start = Instant::now();
                self.tx.put::<tables::TransactionSenders>(next_tx_num, *sender)?;
                tx_senders_elapsed += start.elapsed();
            }

            let start = Instant::now();
            self.tx.put::<tables::Transactions>(next_tx_num, transaction.into())?;
            let elapsed = start.elapsed();
            if elapsed > Duration::from_secs(1) {
                warn!(
                    target: "providers::db",
                    ?block_number,
                    tx_num = %next_tx_num,
                    hash = %hash,
                    ?elapsed,
                    "Transaction insertion took too long"
                );
            }
            transactions_elapsed += elapsed;

            if self
                .prune_modes
                .transaction_lookup
                .filter(|prune_mode| prune_mode.is_full())
                .is_none()
            {
                let start = Instant::now();
                self.tx.put::<tables::TransactionHashNumbers>(hash, next_tx_num)?;
                tx_hash_numbers_elapsed += start.elapsed();
            }
            next_tx_num += 1;
        }
        durations_recorder
            .record_duration(metrics::Action::InsertTransactionSenders, tx_senders_elapsed);
        durations_recorder
            .record_duration(metrics::Action::InsertTransactions, transactions_elapsed);
        durations_recorder.record_duration(
            metrics::Action::InsertTransactionHashNumbers,
            tx_hash_numbers_elapsed,
        );

        if let Some(withdrawals) = block.block.body.withdrawals {
            if !withdrawals.is_empty() {
                self.tx.put::<tables::BlockWithdrawals>(
                    block_number,
                    StoredBlockWithdrawals { withdrawals },
                )?;
                durations_recorder.record_relative(metrics::Action::InsertBlockWithdrawals);
            }
        }

        let block_indices = StoredBlockBodyIndices { first_tx_num, tx_count };
        self.tx.put::<tables::BlockBodyIndices>(block_number, block_indices.clone())?;
        durations_recorder.record_relative(metrics::Action::InsertBlockBodyIndices);

        if !block_indices.is_empty() {
            self.tx.put::<tables::TransactionBlocks>(block_indices.last_tx_num(), block_number)?;
            durations_recorder.record_relative(metrics::Action::InsertTransactionBlocks);
        }

        debug!(
            target: "providers::db",
            ?block_number,
            actions = ?durations_recorder.actions,
            "Inserted block"
        );

        Ok(block_indices)
    }

    /// TODO(joshie): this fn should be moved to `UnifiedStorageWriter` eventually
    fn append_blocks_with_state(
        &self,
        blocks: Vec<SealedBlockWithSenders>,
        execution_outcome: ExecutionOutcome,
        hashed_state: HashedPostStateSorted,
        trie_updates: TrieUpdates,
    ) -> ProviderResult<()> {
        if blocks.is_empty() {
            debug!(target: "providers::db", "Attempted to append empty block range");
            return Ok(())
        }

        let first_number = blocks.first().unwrap().number;

        let last = blocks.last().unwrap();
        let last_block_number = last.number;

        let mut durations_recorder = metrics::DurationsRecorder::default();

        // Insert the blocks
        for block in blocks {
            self.insert_block(block)?;
            durations_recorder.record_relative(metrics::Action::InsertBlock);
        }

        // Write state and changesets to the database.
        // Must be written after blocks because of the receipt lookup.
        // TODO: should _these_ be moved to storagewriter? seems like storagewriter should be
        // _above_ db provider
        let mut storage_writer = UnifiedStorageWriter::from_database(self);
        storage_writer.write_to_storage(execution_outcome, OriginalValuesKnown::No)?;
        durations_recorder.record_relative(metrics::Action::InsertState);

        // insert hashes and intermediate merkle nodes
        self.write_hashed_state(&hashed_state)?;
        self.write_trie_updates(&trie_updates)?;
        durations_recorder.record_relative(metrics::Action::InsertHashes);

        self.update_history_indices(first_number..=last_block_number)?;
        durations_recorder.record_relative(metrics::Action::InsertHistoryIndices);

        // Update pipeline progress
        self.update_pipeline_stages(last_block_number, false)?;
        durations_recorder.record_relative(metrics::Action::UpdatePipelineStages);

        debug!(target: "providers::db", range = ?first_number..=last_block_number, actions = ?durations_recorder.actions, "Appended blocks");

        Ok(())
    }
}

impl<TX: DbTx + 'static, N: NodeTypes> PruneCheckpointReader for DatabaseProvider<TX, N> {
    fn get_prune_checkpoint(
        &self,
        segment: PruneSegment,
    ) -> ProviderResult<Option<PruneCheckpoint>> {
        Ok(self.tx.get::<tables::PruneCheckpoints>(segment)?)
    }

    fn get_prune_checkpoints(&self) -> ProviderResult<Vec<(PruneSegment, PruneCheckpoint)>> {
        Ok(self
            .tx
            .cursor_read::<tables::PruneCheckpoints>()?
            .walk(None)?
            .collect::<Result<_, _>>()?)
    }
}

impl<TX: DbTxMut, N: NodeTypes> PruneCheckpointWriter for DatabaseProvider<TX, N> {
    fn save_prune_checkpoint(
        &self,
        segment: PruneSegment,
        checkpoint: PruneCheckpoint,
    ) -> ProviderResult<()> {
        Ok(self.tx.put::<tables::PruneCheckpoints>(segment, checkpoint)?)
    }
}

impl<TX: DbTx + 'static, N: NodeTypes> StatsReader for DatabaseProvider<TX, N> {
    fn count_entries<T: Table>(&self) -> ProviderResult<usize> {
        let db_entries = self.tx.entries::<T>()?;
        let static_file_entries = match self.static_file_provider.count_entries::<T>() {
            Ok(entries) => entries,
            Err(ProviderError::UnsupportedProvider) => 0,
            Err(err) => return Err(err),
        };

        Ok(db_entries + static_file_entries)
    }
}

impl<TX: DbTx + 'static, N: NodeTypes> ChainStateBlockReader for DatabaseProvider<TX, N> {
    fn last_finalized_block_number(&self) -> ProviderResult<Option<BlockNumber>> {
        let mut finalized_blocks = self
            .tx
            .cursor_read::<tables::ChainState>()?
            .walk(Some(tables::ChainStateKey::LastFinalizedBlock))?
            .take(1)
            .collect::<Result<BTreeMap<tables::ChainStateKey, BlockNumber>, _>>()?;

        let last_finalized_block_number = finalized_blocks.pop_first().map(|pair| pair.1);
        Ok(last_finalized_block_number)
    }

    fn last_safe_block_number(&self) -> ProviderResult<Option<BlockNumber>> {
        let mut finalized_blocks = self
            .tx
            .cursor_read::<tables::ChainState>()?
            .walk(Some(tables::ChainStateKey::LastSafeBlockBlock))?
            .take(1)
            .collect::<Result<BTreeMap<tables::ChainStateKey, BlockNumber>, _>>()?;

        let last_finalized_block_number = finalized_blocks.pop_first().map(|pair| pair.1);
        Ok(last_finalized_block_number)
    }
}

impl<TX: DbTxMut, N: NodeTypes> ChainStateBlockWriter for DatabaseProvider<TX, N> {
    fn save_finalized_block_number(&self, block_number: BlockNumber) -> ProviderResult<()> {
        Ok(self
            .tx
            .put::<tables::ChainState>(tables::ChainStateKey::LastFinalizedBlock, block_number)?)
    }

    fn save_safe_block_number(&self, block_number: BlockNumber) -> ProviderResult<()> {
        Ok(self
            .tx
            .put::<tables::ChainState>(tables::ChainStateKey::LastSafeBlockBlock, block_number)?)
    }
}

impl<TX: DbTx + 'static, N: NodeTypes + 'static> DBProvider for DatabaseProvider<TX, N> {
    type Tx = TX;

    fn tx_ref(&self) -> &Self::Tx {
        &self.tx
    }

    fn tx_mut(&mut self) -> &mut Self::Tx {
        &mut self.tx
    }

    fn into_tx(self) -> Self::Tx {
        self.tx
    }

    fn prune_modes_ref(&self) -> &PruneModes {
        self.prune_modes_ref()
    }
}

/// Helper method to recover senders for any blocks in the db which do not have senders. This
/// compares the length of the input senders [`Vec`], with the length of given transactions [`Vec`],
/// and will add to the input senders vec if there are more transactions.
///
/// NOTE: This will modify the input senders list, which is why a mutable reference is required.
fn recover_block_senders(
    senders: &mut Vec<(u64, Address)>,
    transactions: &[(u64, TransactionSigned)],
    first_transaction: u64,
    last_transaction: u64,
) -> ProviderResult<()> {
    // Recover senders manually if not found in db
    // NOTE: Transactions are always guaranteed to be in the database whereas
    // senders might be pruned.
    if senders.len() != transactions.len() {
        if senders.len() > transactions.len() {
            error!(target: "providers::db", senders=%senders.len(), transactions=%transactions.len(),
                first_tx=%first_transaction, last_tx=%last_transaction,
                "unexpected senders and transactions mismatch");
        }
        let missing = transactions.len().saturating_sub(senders.len());
        senders.reserve(missing);
        // Find all missing senders, their corresponding tx numbers and indexes to the original
        // `senders` vector at which the recovered senders will be inserted.
        let mut missing_senders = Vec::with_capacity(missing);
        {
            let mut senders = senders.iter().peekable();

            // `transactions` contain all entries. `senders` contain _some_ of the senders for
            // these transactions. Both are sorted and indexed by `TxNumber`.
            //
            // The general idea is to iterate on both `transactions` and `senders`, and advance
            // the `senders` iteration only if it matches the current `transactions` entry's
            // `TxNumber`. Otherwise, add the transaction to the list of missing senders.
            for (i, (tx_number, transaction)) in transactions.iter().enumerate() {
                if let Some((sender_tx_number, _)) = senders.peek() {
                    if sender_tx_number == tx_number {
                        // If current sender's `TxNumber` matches current transaction's
                        // `TxNumber`, advance the senders iterator.
                        senders.next();
                    } else {
                        // If current sender's `TxNumber` doesn't match current transaction's
                        // `TxNumber`, add it to missing senders.
                        missing_senders.push((i, tx_number, transaction));
                    }
                } else {
                    // If there's no more senders left, but we're still iterating over
                    // transactions, add them to missing senders
                    missing_senders.push((i, tx_number, transaction));
                }
            }
        }

        // Recover senders
        let recovered_senders = TransactionSigned::recover_signers(
            missing_senders.iter().map(|(_, _, tx)| *tx).collect::<Vec<_>>(),
            missing_senders.len(),
        )
        .ok_or(ProviderError::SenderRecoveryError)?;

        // Insert recovered senders along with tx numbers at the corresponding indexes to the
        // original `senders` vector
        for ((i, tx_number, _), sender) in missing_senders.into_iter().zip(recovered_senders) {
            // Insert will put recovered senders at necessary positions and shift the rest
            senders.insert(i, (*tx_number, sender));
        }

        // Debug assertions which are triggered during the test to ensure that all senders are
        // present and sorted
        debug_assert_eq!(senders.len(), transactions.len(), "missing one or more senders");
        debug_assert!(senders.iter().tuple_windows().all(|(a, b)| a.0 < b.0), "senders not sorted");
    }

    Ok(())
}<|MERGE_RESOLUTION|>--- conflicted
+++ resolved
@@ -6,15 +6,14 @@
         AccountExtReader, BlockSource, ChangeSetReader, ReceiptProvider, StageCheckpointWriter,
     },
     writer::UnifiedStorageWriter,
-    AccountReader, AsLatestStateProviderRef, BlockExecutionWriter, BlockHashReader, BlockNumReader,
-    BlockReader, BlockWriter, BundleStateInit, ChainStateBlockReader, ChainStateBlockWriter,
-    DBProvider, EvmEnvProvider, HashingWriter, HeaderProvider, HeaderSyncGap,
-    HeaderSyncGapProvider, HistoricalStateProvider, HistoricalStateProviderRef, HistoryWriter,
-    LatestStateProvider, LatestStateProviderRef, OriginalValuesKnown, ProviderError,
-    PruneCheckpointReader, PruneCheckpointWriter, RevertsInit, StageCheckpointReader,
-    StateChangeWriter, StateProviderBox, StateReader, StateWriter, StaticFileProviderFactory,
-    StatsReader, StorageReader, StorageTrieWriter, TransactionVariant, TransactionsProvider,
-    TransactionsProviderExt, TrieWriter, WithdrawalsProvider,
+    AccountReader, AsLatestStateProviderRef, BlockExecutionWriter, BlockHashReader, BlockNumReader, BlockReader, BlockWriter,
+    BundleStateInit, ChainStateBlockReader, ChainStateBlockWriter, DBProvider, EvmEnvProvider,
+    HashingWriter, HeaderProvider, HeaderSyncGap, HeaderSyncGapProvider, HistoricalStateProvider,
+    HistoricalStateProviderRef, HistoryWriter, LatestStateProvider, LatestStateProviderRef,
+    OriginalValuesKnown, ProviderError, PruneCheckpointReader, PruneCheckpointWriter, RevertsInit,
+    StageCheckpointReader, StateChangeWriter, StateProviderBox, StateReader, StateWriter,
+    StaticFileProviderFactory, StatsReader, StorageReader, StorageTrieWriter, TransactionVariant,
+    TransactionsProvider, TransactionsProviderExt, TrieWriter, WithdrawalsProvider,
 };
 use alloy_consensus::Header;
 use alloy_eips::{
@@ -148,17 +147,7 @@
     }
 }
 
-<<<<<<< HEAD
-impl<TX: DbTx, N: NodeTypes> DatabaseProvider<TX, N> {
-=======
 impl<TX: DbTx + 'static, N: NodeTypes> DatabaseProvider<TX, N> {
-    /// State provider for latest block
-    pub fn latest<'a>(&'a self) -> ProviderResult<Box<dyn StateProvider + 'a>> {
-        trace!(target: "providers::db", "Returning latest state provider");
-        Ok(Box::new(LatestStateProviderRef::new(&self.tx, self.static_file_provider.clone())))
-    }
-
->>>>>>> 68a6ada4
     /// Storage provider for state at that given block hash
     pub fn history_by_block_hash<'a>(
         &'a self,
