--- conflicted
+++ resolved
@@ -49,13 +49,8 @@
 pub struct EngineService<N, Client, E>
 where
     N: EngineNodeTypes,
-<<<<<<< HEAD
-    Client: BlockClient + 'static,
+    Client: EthBlockClient + 'static,
     E: BlockExecutorProvider<N::Primitives> + 'static,
-=======
-    Client: EthBlockClient + 'static,
-    E: BlockExecutorProvider + 'static,
->>>>>>> b6a9608e
 {
     orchestrator: EngineServiceType<N, Client>,
     _marker: PhantomData<E>,
@@ -64,13 +59,8 @@
 impl<N, Client, E> EngineService<N, Client, E>
 where
     N: EngineNodeTypes,
-<<<<<<< HEAD
-    Client: BlockClient + 'static,
+    Client: EthBlockClient + 'static,
     E: BlockExecutorProvider<N::Primitives> + 'static,
-=======
-    Client: EthBlockClient + 'static,
-    E: BlockExecutorProvider + 'static,
->>>>>>> b6a9608e
 {
     /// Constructor for `EngineService`.
     #[allow(clippy::too_many_arguments)]
@@ -134,13 +124,8 @@
 impl<N, Client, E> Stream for EngineService<N, Client, E>
 where
     N: EngineNodeTypes,
-<<<<<<< HEAD
-    Client: BlockClient + 'static,
+    Client: EthBlockClient + 'static,
     E: BlockExecutorProvider<N::Primitives> + 'static,
-=======
-    Client: EthBlockClient + 'static,
-    E: BlockExecutorProvider + 'static,
->>>>>>> b6a9608e
 {
     type Item = ChainEvent<BeaconConsensusEngineEvent>;
 
