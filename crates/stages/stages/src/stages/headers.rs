use alloy_primitives::{BlockHash, BlockNumber, Bytes, B256};
use futures_util::StreamExt;
use reth_config::config::EtlConfig;
use reth_consensus::Consensus;
use reth_db::{tables, RawKey, RawTable, RawValue};
use reth_db_api::{
    cursor::{DbCursorRO, DbCursorRW},
    transaction::DbTxMut,
    DbTxUnwindExt,
};
use reth_etl::Collector;
use reth_network_p2p::headers::{downloader::HeaderDownloader, error::HeadersDownloaderError};
<<<<<<< HEAD
use reth_primitives::{Header, SealedHeader, StaticFileSegment};
=======
use reth_primitives::{SealedHeader, StaticFileSegment};
use reth_primitives_traits::serde_bincode_compat;
>>>>>>> f1aae36c
use reth_provider::{
    providers::{StaticFileProvider, StaticFileWriter},
    BlockHashReader, DBProvider, HeaderProvider, HeaderSyncGap, HeaderSyncGapProvider,
    StaticFileProviderFactory,
};
use reth_stages_api::{
    BlockErrorKind, CheckpointBlockRange, EntitiesCheckpoint, ExecInput, ExecOutput,
    HeadersCheckpoint, Stage, StageCheckpoint, StageError, StageId, UnwindInput, UnwindOutput,
};
use reth_storage_errors::provider::ProviderError;
use std::{
    sync::Arc,
    task::{ready, Context, Poll},
};
use tokio::sync::watch;
use tracing::*;

/// The headers stage.
///
/// The headers stage downloads all block headers from the highest block in storage to
/// the perceived highest block on the network.
///
/// The headers are processed and data is inserted into static files, as well as into the
/// [`HeaderNumbers`][reth_db::tables::HeaderNumbers] table.
///
/// NOTE: This stage downloads headers in reverse and pushes them to the ETL [`Collector`]. It then
/// proceeds to push them sequentially to static files. The stage checkpoint is not updated until
/// this stage is done.
#[derive(Debug)]
pub struct HeaderStage<Provider, Downloader: HeaderDownloader> {
    /// Database handle.
    provider: Provider,
    /// Strategy for downloading the headers
    downloader: Downloader,
    /// The tip for the stage.
    tip: watch::Receiver<B256>,
    /// Consensus client implementation
    consensus: Arc<dyn Consensus>,
    /// Current sync gap.
    sync_gap: Option<HeaderSyncGap>,
    /// ETL collector with `HeaderHash` -> `BlockNumber`
    hash_collector: Collector<BlockHash, BlockNumber>,
    /// ETL collector with `BlockNumber` -> `BincodeSealedHeader`
    header_collector: Collector<BlockNumber, Bytes>,
    /// Returns true if the ETL collector has all necessary headers to fill the gap.
    is_etl_ready: bool,
}

// === impl HeaderStage ===

impl<Provider, Downloader> HeaderStage<Provider, Downloader>
where
    Downloader: HeaderDownloader,
{
    /// Create a new header stage
    pub fn new(
        database: Provider,
        downloader: Downloader,
        tip: watch::Receiver<B256>,
        consensus: Arc<dyn Consensus>,
        etl_config: EtlConfig,
    ) -> Self {
        Self {
            provider: database,
            downloader,
            tip,
            consensus,
            sync_gap: None,
            hash_collector: Collector::new(etl_config.file_size / 2, etl_config.dir.clone()),
            header_collector: Collector::new(etl_config.file_size / 2, etl_config.dir),
            is_etl_ready: false,
        }
    }

    /// Write downloaded headers to storage from ETL.
    ///
    /// Writes to static files ( `Header | HeaderTD | HeaderHash` ) and [`tables::HeaderNumbers`]
    /// database table.
    fn write_headers(
        &mut self,
        provider: &impl DBProvider<Tx: DbTxMut>,
        static_file_provider: StaticFileProvider,
    ) -> Result<BlockNumber, StageError> {
        let total_headers = self.header_collector.len();

        info!(target: "sync::stages::headers", total = total_headers, "Writing headers");

        // Consistency check of expected headers in static files vs DB is done on provider::sync_gap
        // when poll_execute_ready is polled.
        let mut last_header_number = static_file_provider
            .get_highest_static_file_block(StaticFileSegment::Headers)
            .unwrap_or_default();

        // Find the latest total difficulty
        let mut td = static_file_provider
            .header_td_by_number(last_header_number)?
            .ok_or(ProviderError::TotalDifficultyNotFound(last_header_number))?;

        // Although headers were downloaded in reverse order, the collector iterates it in ascending
        // order
        let mut writer = static_file_provider.latest_writer(StaticFileSegment::Headers)?;
        let interval = (total_headers / 10).max(1);
        for (index, header) in self.header_collector.iter()?.enumerate() {
            let (_, header_buf) = header?;

            if index > 0 && index % interval == 0 && total_headers > 100 {
                info!(target: "sync::stages::headers", progress = %format!("{:.2}%", (index as f64 / total_headers as f64) * 100.0), "Writing headers");
            }

<<<<<<< HEAD
            let (sealed_header, _) =
                SealedHeader::<Header>::from_compact(&header_buf, header_buf.len());
=======
            let sealed_header: SealedHeader =
                bincode::deserialize::<serde_bincode_compat::SealedHeader<'_>>(&header_buf)
                    .map_err(|err| StageError::Fatal(Box::new(err)))?
                    .into();

>>>>>>> f1aae36c
            let (header, header_hash) = sealed_header.split();
            if header.number == 0 {
                continue
            }
            last_header_number = header.number;

            // Increase total difficulty
            td += header.difficulty;

            // Header validation
            self.consensus.validate_header_with_total_difficulty(&header, td).map_err(|error| {
                StageError::Block {
                    block: Box::new(SealedHeader::new(header.clone(), header_hash)),
                    error: BlockErrorKind::Validation(error),
                }
            })?;

            // Append to Headers segment
            writer.append_header(&header, td, &header_hash)?;
        }

        info!(target: "sync::stages::headers", total = total_headers, "Writing headers hash index");

        let mut cursor_header_numbers =
            provider.tx_ref().cursor_write::<RawTable<tables::HeaderNumbers>>()?;
        let mut first_sync = false;

        // If we only have the genesis block hash, then we are at first sync, and we can remove it,
        // add it to the collector and use tx.append on all hashes.
        if let Some((hash, block_number)) = cursor_header_numbers.last()? {
            if block_number.value()? == 0 {
                self.hash_collector.insert(hash.key()?, 0)?;
                cursor_header_numbers.delete_current()?;
                first_sync = true;
            }
        }

        // Since ETL sorts all entries by hashes, we are either appending (first sync) or inserting
        // in order (further syncs).
        for (index, hash_to_number) in self.hash_collector.iter()?.enumerate() {
            let (hash, number) = hash_to_number?;

            if index > 0 && index % interval == 0 && total_headers > 100 {
                info!(target: "sync::stages::headers", progress = %format!("{:.2}%", (index as f64 / total_headers as f64) * 100.0), "Writing headers hash index");
            }

            if first_sync {
                cursor_header_numbers.append(
                    RawKey::<BlockHash>::from_vec(hash),
                    RawValue::<BlockNumber>::from_vec(number),
                )?;
            } else {
                cursor_header_numbers.insert(
                    RawKey::<BlockHash>::from_vec(hash),
                    RawValue::<BlockNumber>::from_vec(number),
                )?;
            }
        }

        Ok(last_header_number)
    }
}

impl<Provider, P, D> Stage<Provider> for HeaderStage<P, D>
where
    P: HeaderSyncGapProvider,
    D: HeaderDownloader,
    Provider: DBProvider<Tx: DbTxMut> + StaticFileProviderFactory,
{
    /// Return the id of the stage
    fn id(&self) -> StageId {
        StageId::Headers
    }

    fn poll_execute_ready(
        &mut self,
        cx: &mut Context<'_>,
        input: ExecInput,
    ) -> Poll<Result<(), StageError>> {
        let current_checkpoint = input.checkpoint();

        // Return if stage has already completed the gap on the ETL files
        if self.is_etl_ready {
            return Poll::Ready(Ok(()))
        }

        // Lookup the head and tip of the sync range
        let gap = self.provider.sync_gap(self.tip.clone(), current_checkpoint.block_number)?;
        let tip = gap.target.tip();
        self.sync_gap = Some(gap.clone());

        // Nothing to sync
        if gap.is_closed() {
            info!(
                target: "sync::stages::headers",
                checkpoint = %current_checkpoint.block_number,
                target = ?tip,
                "Target block already reached"
            );
            self.is_etl_ready = true;
            return Poll::Ready(Ok(()))
        }

        debug!(target: "sync::stages::headers", ?tip, head = ?gap.local_head.hash(), "Commencing sync");
        let local_head_number = gap.local_head.number;

        // let the downloader know what to sync
        self.downloader.update_sync_gap(gap.local_head, gap.target);

        // We only want to stop once we have all the headers on ETL filespace (disk).
        loop {
            match ready!(self.downloader.poll_next_unpin(cx)) {
                Some(Ok(headers)) => {
                    info!(target: "sync::stages::headers", total = headers.len(), from_block = headers.first().map(|h| h.number), to_block = headers.last().map(|h| h.number), "Received headers");
                    for header in headers {
                        let header_number = header.number;

                        self.hash_collector.insert(header.hash(), header_number)?;
                        self.header_collector.insert(
                            header_number,
                            Bytes::from(
                                bincode::serialize(&serde_bincode_compat::SealedHeader::from(
                                    &header,
                                ))
                                .map_err(|err| StageError::Fatal(Box::new(err)))?,
                            ),
                        )?;

                        // Headers are downloaded in reverse, so if we reach here, we know we have
                        // filled the gap.
                        if header_number == local_head_number + 1 {
                            self.is_etl_ready = true;
                            return Poll::Ready(Ok(()))
                        }
                    }
                }
                Some(Err(HeadersDownloaderError::DetachedHead { local_head, header, error })) => {
                    error!(target: "sync::stages::headers", %error, "Cannot attach header to head");
                    return Poll::Ready(Err(StageError::DetachedHead { local_head, header, error }))
                }
                None => return Poll::Ready(Err(StageError::ChannelClosed)),
            }
        }
    }

    /// Download the headers in reverse order (falling block numbers)
    /// starting from the tip of the chain
    fn execute(&mut self, provider: &Provider, input: ExecInput) -> Result<ExecOutput, StageError> {
        let current_checkpoint = input.checkpoint();

        if self.sync_gap.as_ref().ok_or(StageError::MissingSyncGap)?.is_closed() {
            self.is_etl_ready = false;
            return Ok(ExecOutput::done(current_checkpoint))
        }

        // We should be here only after we have downloaded all headers into the disk buffer (ETL).
        if !self.is_etl_ready {
            return Err(StageError::MissingDownloadBuffer)
        }

        // Reset flag
        self.is_etl_ready = false;

        // Write the headers and related tables to DB from ETL space
        let to_be_processed = self.hash_collector.len() as u64;
        let last_header_number = self.write_headers(provider, provider.static_file_provider())?;

        // Clear ETL collectors
        self.hash_collector.clear();
        self.header_collector.clear();

        Ok(ExecOutput {
            checkpoint: StageCheckpoint::new(last_header_number).with_headers_stage_checkpoint(
                HeadersCheckpoint {
                    block_range: CheckpointBlockRange {
                        from: input.checkpoint().block_number,
                        to: last_header_number,
                    },
                    progress: EntitiesCheckpoint {
                        processed: input.checkpoint().block_number + to_be_processed,
                        total: last_header_number,
                    },
                },
            ),
            // We only reach here if all headers have been downloaded by ETL, and pushed to DB all
            // in one stage run.
            done: true,
        })
    }

    /// Unwind the stage.
    fn unwind(
        &mut self,
        provider: &Provider,
        input: UnwindInput,
    ) -> Result<UnwindOutput, StageError> {
        self.sync_gap.take();

        // First unwind the db tables, until the unwind_to block number. use the walker to unwind
        // HeaderNumbers based on the index in CanonicalHeaders
        // unwind from the next block number since the unwind_to block is exclusive
        provider
            .tx_ref()
            .unwind_table_by_walker::<tables::CanonicalHeaders, tables::HeaderNumbers>(
                (input.unwind_to + 1)..,
            )?;
        provider.tx_ref().unwind_table_by_num::<tables::CanonicalHeaders>(input.unwind_to)?;
        provider
            .tx_ref()
            .unwind_table_by_num::<tables::HeaderTerminalDifficulties>(input.unwind_to)?;
        let unfinalized_headers_unwound =
            provider.tx_ref().unwind_table_by_num::<tables::Headers>(input.unwind_to)?;

        // determine how many headers to unwind from the static files based on the highest block and
        // the unwind_to block
        let static_file_provider = provider.static_file_provider();
        let highest_block = static_file_provider
            .get_highest_static_file_block(StaticFileSegment::Headers)
            .unwrap_or_default();
        let static_file_headers_to_unwind = highest_block - input.unwind_to;
        for block_number in (input.unwind_to + 1)..=highest_block {
            let hash = static_file_provider.block_hash(block_number)?;
            // we have to delete from HeaderNumbers here as well as in the above unwind, since that
            // mapping contains entries for both headers in the db and headers in static files
            //
            // so if we are unwinding past the lowest block in the db, we have to iterate through
            // the HeaderNumbers entries that we'll delete in static files below
            if let Some(header_hash) = hash {
                provider.tx_ref().delete::<tables::HeaderNumbers>(header_hash, None)?;
            }
        }

        // Now unwind the static files until the unwind_to block number
        let mut writer = static_file_provider.latest_writer(StaticFileSegment::Headers)?;
        writer.prune_headers(static_file_headers_to_unwind)?;

        // Set the stage checkpoint entities processed based on how much we unwound - we add the
        // headers unwound from static files and db
        let stage_checkpoint =
            input.checkpoint.headers_stage_checkpoint().map(|stage_checkpoint| HeadersCheckpoint {
                block_range: stage_checkpoint.block_range,
                progress: EntitiesCheckpoint {
                    processed: stage_checkpoint.progress.processed.saturating_sub(
                        static_file_headers_to_unwind + unfinalized_headers_unwound as u64,
                    ),
                    total: stage_checkpoint.progress.total,
                },
            });

        let mut checkpoint = StageCheckpoint::new(input.unwind_to);
        if let Some(stage_checkpoint) = stage_checkpoint {
            checkpoint = checkpoint.with_headers_stage_checkpoint(stage_checkpoint);
        }

        Ok(UnwindOutput { checkpoint })
    }
}

#[cfg(test)]
mod tests {
    use super::*;
    use crate::test_utils::{
        stage_test_suite, ExecuteStageTestRunner, StageTestRunner, UnwindStageTestRunner,
    };
    use alloy_primitives::{Sealable, B256};
    use assert_matches::assert_matches;
    use reth_execution_types::ExecutionOutcome;
    use reth_primitives::{BlockBody, SealedBlock, SealedBlockWithSenders};
    use reth_provider::{BlockWriter, ProviderFactory, StaticFileProviderFactory};
    use reth_stages_api::StageUnitCheckpoint;
    use reth_testing_utils::generators::{self, random_header, random_header_range};
    use reth_trie::{updates::TrieUpdates, HashedPostStateSorted};
    use test_runner::HeadersTestRunner;

    mod test_runner {
        use super::*;
        use crate::test_utils::{TestRunnerError, TestStageDB};
        use reth_consensus::test_utils::TestConsensus;
        use reth_downloaders::headers::reverse_headers::{
            ReverseHeadersDownloader, ReverseHeadersDownloaderBuilder,
        };
        use reth_network_p2p::test_utils::{TestHeaderDownloader, TestHeadersClient};
        use reth_provider::{test_utils::MockNodeTypesWithDB, BlockNumReader};
        use tokio::sync::watch;

        pub(crate) struct HeadersTestRunner<D: HeaderDownloader> {
            pub(crate) client: TestHeadersClient,
            channel: (watch::Sender<B256>, watch::Receiver<B256>),
            downloader_factory: Box<dyn Fn() -> D + Send + Sync + 'static>,
            db: TestStageDB,
            consensus: Arc<TestConsensus>,
        }

        impl Default for HeadersTestRunner<TestHeaderDownloader> {
            fn default() -> Self {
                let client = TestHeadersClient::default();
                Self {
                    client: client.clone(),
                    channel: watch::channel(B256::ZERO),
                    consensus: Arc::new(TestConsensus::default()),
                    downloader_factory: Box::new(move || {
                        TestHeaderDownloader::new(
                            client.clone(),
                            Arc::new(TestConsensus::default()),
                            1000,
                            1000,
                        )
                    }),
                    db: TestStageDB::default(),
                }
            }
        }

        impl<D: HeaderDownloader + 'static> StageTestRunner for HeadersTestRunner<D> {
            type S = HeaderStage<ProviderFactory<MockNodeTypesWithDB>, D>;

            fn db(&self) -> &TestStageDB {
                &self.db
            }

            fn stage(&self) -> Self::S {
                HeaderStage::new(
                    self.db.factory.clone(),
                    (*self.downloader_factory)(),
                    self.channel.1.clone(),
                    self.consensus.clone(),
                    EtlConfig::default(),
                )
            }
        }

        impl<D: HeaderDownloader + 'static> ExecuteStageTestRunner for HeadersTestRunner<D> {
            type Seed = Vec<SealedHeader>;

            fn seed_execution(&mut self, input: ExecInput) -> Result<Self::Seed, TestRunnerError> {
                let mut rng = generators::rng();
                let start = input.checkpoint().block_number;
                let headers = random_header_range(&mut rng, 0..start + 1, B256::ZERO);
                let head = headers.last().cloned().unwrap();
                self.db.insert_headers_with_td(headers.iter())?;

                // use previous checkpoint as seed size
                let end = input.target.unwrap_or_default() + 1;

                if start + 1 >= end {
                    return Ok(Vec::default())
                }

                let mut headers = random_header_range(&mut rng, start + 1..end, head.hash());
                headers.insert(0, head);
                Ok(headers)
            }

            /// Validate stored headers
            fn validate_execution(
                &self,
                input: ExecInput,
                output: Option<ExecOutput>,
            ) -> Result<(), TestRunnerError> {
                let initial_checkpoint = input.checkpoint().block_number;
                match output {
                    Some(output) if output.checkpoint.block_number > initial_checkpoint => {
                        let provider = self.db.factory.provider()?;
                        let mut td = provider
                            .header_td_by_number(initial_checkpoint.saturating_sub(1))?
                            .unwrap_or_default();

                        for block_num in initial_checkpoint..output.checkpoint.block_number {
                            // look up the header hash
                            let hash = provider.block_hash(block_num)?.expect("no header hash");

                            // validate the header number
                            assert_eq!(provider.block_number(hash)?, Some(block_num));

                            // validate the header
                            let header = provider.header_by_number(block_num)?;
                            assert!(header.is_some());
                            let sealed = header.unwrap().seal_slow();
                            let (header, seal) = sealed.into_parts();
                            let header = SealedHeader::new(header, seal);
                            assert_eq!(header.hash(), hash);

                            // validate the header total difficulty
                            td += header.difficulty;
                            assert_eq!(
                                provider.header_td_by_number(block_num)?.map(Into::into),
                                Some(td)
                            );
                        }
                    }
                    _ => self.check_no_header_entry_above(initial_checkpoint)?,
                };
                Ok(())
            }

            async fn after_execution(&self, headers: Self::Seed) -> Result<(), TestRunnerError> {
                self.client.extend(headers.iter().map(|h| h.clone().unseal())).await;
                let tip = if headers.is_empty() {
                    let tip = random_header(&mut generators::rng(), 0, None);
                    self.db.insert_headers(std::iter::once(&tip))?;
                    tip.hash()
                } else {
                    headers.last().unwrap().hash()
                };
                self.send_tip(tip);
                Ok(())
            }
        }

        impl<D: HeaderDownloader + 'static> UnwindStageTestRunner for HeadersTestRunner<D> {
            fn validate_unwind(&self, input: UnwindInput) -> Result<(), TestRunnerError> {
                self.check_no_header_entry_above(input.unwind_to)
            }
        }

        impl HeadersTestRunner<ReverseHeadersDownloader<TestHeadersClient>> {
            pub(crate) fn with_linear_downloader() -> Self {
                let client = TestHeadersClient::default();
                Self {
                    client: client.clone(),
                    channel: watch::channel(B256::ZERO),
                    downloader_factory: Box::new(move || {
                        ReverseHeadersDownloaderBuilder::default()
                            .stream_batch_size(500)
                            .build(client.clone(), Arc::new(TestConsensus::default()))
                    }),
                    db: TestStageDB::default(),
                    consensus: Arc::new(TestConsensus::default()),
                }
            }
        }

        impl<D: HeaderDownloader> HeadersTestRunner<D> {
            pub(crate) fn check_no_header_entry_above(
                &self,
                block: BlockNumber,
            ) -> Result<(), TestRunnerError> {
                self.db
                    .ensure_no_entry_above_by_value::<tables::HeaderNumbers, _>(block, |val| val)?;
                self.db.ensure_no_entry_above::<tables::CanonicalHeaders, _>(block, |key| key)?;
                self.db.ensure_no_entry_above::<tables::Headers, _>(block, |key| key)?;
                self.db.ensure_no_entry_above::<tables::HeaderTerminalDifficulties, _>(
                    block,
                    |num| num,
                )?;
                Ok(())
            }

            pub(crate) fn send_tip(&self, tip: B256) {
                self.channel.0.send(tip).expect("failed to send tip");
            }
        }
    }

    stage_test_suite!(HeadersTestRunner, headers);

    /// Execute the stage with linear downloader, unwinds, and ensures that the database tables
    /// along with the static files are cleaned up.
    #[tokio::test]
    async fn execute_with_linear_downloader_unwind() {
        let mut runner = HeadersTestRunner::with_linear_downloader();
        let (checkpoint, previous_stage) = (1000, 1200);
        let input = ExecInput {
            target: Some(previous_stage),
            checkpoint: Some(StageCheckpoint::new(checkpoint)),
        };
        let headers = runner.seed_execution(input).expect("failed to seed execution");
        let rx = runner.execute(input);

        runner.client.extend(headers.iter().rev().map(|h| h.clone().unseal())).await;

        // skip `after_execution` hook for linear downloader
        let tip = headers.last().unwrap();
        runner.send_tip(tip.hash());

        let result = rx.await.unwrap();
        runner.db().factory.static_file_provider().commit().unwrap();
        assert_matches!(result, Ok(ExecOutput { checkpoint: StageCheckpoint {
            block_number,
            stage_checkpoint: Some(StageUnitCheckpoint::Headers(HeadersCheckpoint {
                block_range: CheckpointBlockRange {
                    from,
                    to
                },
                progress: EntitiesCheckpoint {
                    processed,
                    total,
                }
            }))
        }, done: true }) if block_number == tip.number &&
            from == checkpoint && to == previous_stage &&
            // -1 because we don't need to download the local head
            processed == checkpoint + headers.len() as u64 - 1 && total == tip.number
        );
        assert!(runner.validate_execution(input, result.ok()).is_ok(), "validation failed");
        assert!(runner.stage().hash_collector.is_empty());
        assert!(runner.stage().header_collector.is_empty());

        // let's insert some blocks using append_blocks_with_state
        let sealed_headers =
            random_header_range(&mut generators::rng(), tip.number..tip.number + 10, tip.hash());

        // make them sealed blocks with senders by converting them to empty blocks
        let sealed_blocks = sealed_headers
            .iter()
            .map(|header| {
                SealedBlockWithSenders::new(
                    SealedBlock::new(header.clone(), BlockBody::default()),
                    vec![],
                )
                .unwrap()
            })
            .collect();

        // append the blocks
        let provider = runner.db().factory.provider_rw().unwrap();
        provider
            .append_blocks_with_state(
                sealed_blocks,
                ExecutionOutcome::default(),
                HashedPostStateSorted::default(),
                TrieUpdates::default(),
            )
            .unwrap();
        provider.commit().unwrap();

        // now we can unwind 10 blocks
        let unwind_input = UnwindInput {
            checkpoint: StageCheckpoint::new(tip.number + 10),
            unwind_to: tip.number,
            bad_block: None,
        };

        let unwind_output = runner.unwind(unwind_input).await.unwrap();
        assert_eq!(unwind_output.checkpoint.block_number, tip.number);

        // validate the unwind, ensure that the tables are cleaned up
        assert!(runner.validate_unwind(unwind_input).is_ok());
    }

    /// Execute the stage with linear downloader
    #[tokio::test]
    async fn execute_with_linear_downloader() {
        let mut runner = HeadersTestRunner::with_linear_downloader();
        let (checkpoint, previous_stage) = (1000, 1200);
        let input = ExecInput {
            target: Some(previous_stage),
            checkpoint: Some(StageCheckpoint::new(checkpoint)),
        };
        let headers = runner.seed_execution(input).expect("failed to seed execution");
        let rx = runner.execute(input);

        runner.client.extend(headers.iter().rev().map(|h| h.clone().unseal())).await;

        // skip `after_execution` hook for linear downloader
        let tip = headers.last().unwrap();
        runner.send_tip(tip.hash());

        let result = rx.await.unwrap();
        runner.db().factory.static_file_provider().commit().unwrap();
        assert_matches!(result, Ok(ExecOutput { checkpoint: StageCheckpoint {
            block_number,
            stage_checkpoint: Some(StageUnitCheckpoint::Headers(HeadersCheckpoint {
                block_range: CheckpointBlockRange {
                    from,
                    to
                },
                progress: EntitiesCheckpoint {
                    processed,
                    total,
                }
            }))
        }, done: true }) if block_number == tip.number &&
            from == checkpoint && to == previous_stage &&
            // -1 because we don't need to download the local head
            processed == checkpoint + headers.len() as u64 - 1 && total == tip.number
        );
        assert!(runner.validate_execution(input, result.ok()).is_ok(), "validation failed");
        assert!(runner.stage().hash_collector.is_empty());
        assert!(runner.stage().header_collector.is_empty());
    }
}<|MERGE_RESOLUTION|>--- conflicted
+++ resolved
@@ -10,12 +10,8 @@
 };
 use reth_etl::Collector;
 use reth_network_p2p::headers::{downloader::HeaderDownloader, error::HeadersDownloaderError};
-<<<<<<< HEAD
-use reth_primitives::{Header, SealedHeader, StaticFileSegment};
-=======
 use reth_primitives::{SealedHeader, StaticFileSegment};
 use reth_primitives_traits::serde_bincode_compat;
->>>>>>> f1aae36c
 use reth_provider::{
     providers::{StaticFileProvider, StaticFileWriter},
     BlockHashReader, DBProvider, HeaderProvider, HeaderSyncGap, HeaderSyncGapProvider,
@@ -125,16 +121,11 @@
                 info!(target: "sync::stages::headers", progress = %format!("{:.2}%", (index as f64 / total_headers as f64) * 100.0), "Writing headers");
             }
 
-<<<<<<< HEAD
-            let (sealed_header, _) =
-                SealedHeader::<Header>::from_compact(&header_buf, header_buf.len());
-=======
             let sealed_header: SealedHeader =
                 bincode::deserialize::<serde_bincode_compat::SealedHeader<'_>>(&header_buf)
                     .map_err(|err| StageError::Fatal(Box::new(err)))?
                     .into();
 
->>>>>>> f1aae36c
             let (header, header_hash) = sealed_header.split();
             if header.number == 0 {
                 continue
