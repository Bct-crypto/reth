//! Transaction abstraction

pub mod signed;

use core::{fmt, hash::Hash};

use alloy_primitives::B256;
use reth_codecs::Compact;
use serde::{Deserialize, Serialize};

<<<<<<< HEAD
use crate::{MaybeArbitrary, TxType};

/// Helper trait that unifies all behaviour required by transaction to support full node operations.
pub trait FullTransaction: Transaction + Compact {}

impl<T> FullTransaction for T where T: Transaction + Compact {}
=======
use crate::InMemorySize;

pub mod signed;
>>>>>>> a2e11977

#[allow(dead_code)]
/// Abstraction of a transaction.
pub trait Transaction:
    Send
    + Sync
    + Unpin
    + Clone
    + Default
    + fmt::Debug
    + Eq
    + PartialEq
    + Hash
    + Serialize
    + for<'de> Deserialize<'de>
<<<<<<< HEAD
    + AlloyTransactionExt
=======
    + alloy_consensus::Transaction
    + InMemorySize
>>>>>>> a2e11977
    + MaybeArbitrary
{
}

impl<T> Transaction for T where
    T: Send
        + Sync
        + Unpin
        + Clone
        + Default
        + fmt::Debug
        + Eq
        + PartialEq
        + Hash
        + Serialize
        + for<'de> Deserialize<'de>
        + AlloyTransactionExt
        + MaybeArbitrary
{
}

/// Extension trait of [`alloy_consensus::Transaction`].
pub trait AlloyTransactionExt: alloy_consensus::Transaction {
    /// Transaction envelope type ID.
    type Type: TxType;

    /// Heavy operation that return signature hash over rlp encoded transaction.
    /// It is only for signature signing or signer recovery.
    fn signature_hash(&self) -> B256;

    /// Returns `true` if the tx supports dynamic fees
    fn is_dynamic_fee(&self) -> bool;

    /// Returns the effective gas price for the given base fee.
    fn effective_gas_price(&self, base_fee: Option<u64>) -> u128;

<<<<<<< HEAD
    /// Calculates a heuristic for the in-memory size of the transaction.
    fn size(&self) -> usize;
=======
    /// This encodes the transaction _without_ the signature, and is only suitable for creating a
    /// hash intended for signing.
    fn encode_without_signature(&self, out: &mut dyn bytes::BufMut);
}

#[cfg(not(feature = "arbitrary"))]
/// Helper trait that requires arbitrary implementation if the feature is enabled.
pub trait MaybeArbitrary {}

#[cfg(feature = "arbitrary")]
/// Helper trait that requires arbitrary implementation if the feature is enabled.
pub trait MaybeArbitrary: for<'a> arbitrary::Arbitrary<'a> {}

/// Helper trait that unifies all behaviour required by transaction to support full node operations.
pub trait FullTransaction: Transaction + Compact {}
>>>>>>> a2e11977

    /// Returns the transaction type.
    fn tx_type(&self) -> Self::Type {
        Self::Type::try_from(self.ty()).expect("should decode tx type id")
    }
}<|MERGE_RESOLUTION|>--- conflicted
+++ resolved
@@ -8,21 +8,14 @@
 use reth_codecs::Compact;
 use serde::{Deserialize, Serialize};
 
-<<<<<<< HEAD
-use crate::{MaybeArbitrary, TxType};
+use crate::{InMemorySize, MaybeArbitrary, TxType};
 
 /// Helper trait that unifies all behaviour required by transaction to support full node operations.
 pub trait FullTransaction: Transaction + Compact {}
 
 impl<T> FullTransaction for T where T: Transaction + Compact {}
-=======
-use crate::InMemorySize;
-
-pub mod signed;
->>>>>>> a2e11977
 
 #[allow(dead_code)]
-/// Abstraction of a transaction.
 pub trait Transaction:
     Send
     + Sync
@@ -35,12 +28,8 @@
     + Hash
     + Serialize
     + for<'de> Deserialize<'de>
-<<<<<<< HEAD
     + AlloyTransactionExt
-=======
-    + alloy_consensus::Transaction
     + InMemorySize
->>>>>>> a2e11977
     + MaybeArbitrary
 {
 }
@@ -58,6 +47,7 @@
         + Serialize
         + for<'de> Deserialize<'de>
         + AlloyTransactionExt
+        + InMemorySize
         + MaybeArbitrary
 {
 }
@@ -77,27 +67,6 @@
     /// Returns the effective gas price for the given base fee.
     fn effective_gas_price(&self, base_fee: Option<u64>) -> u128;
 
-<<<<<<< HEAD
-    /// Calculates a heuristic for the in-memory size of the transaction.
-    fn size(&self) -> usize;
-=======
-    /// This encodes the transaction _without_ the signature, and is only suitable for creating a
-    /// hash intended for signing.
-    fn encode_without_signature(&self, out: &mut dyn bytes::BufMut);
-}
-
-#[cfg(not(feature = "arbitrary"))]
-/// Helper trait that requires arbitrary implementation if the feature is enabled.
-pub trait MaybeArbitrary {}
-
-#[cfg(feature = "arbitrary")]
-/// Helper trait that requires arbitrary implementation if the feature is enabled.
-pub trait MaybeArbitrary: for<'a> arbitrary::Arbitrary<'a> {}
-
-/// Helper trait that unifies all behaviour required by transaction to support full node operations.
-pub trait FullTransaction: Transaction + Compact {}
->>>>>>> a2e11977
-
     /// Returns the transaction type.
     fn tx_type(&self) -> Self::Type {
         Self::Type::try_from(self.ty()).expect("should decode tx type id")
