--- conflicted
+++ resolved
@@ -14,11 +14,7 @@
 
 /// Helper traits for calling block header and body methods directly on block type.
 pub mod block_prelude {
-<<<<<<< HEAD
-    pub use crate::{Body, Header};
-=======
     pub use crate::{Block, Header};
->>>>>>> 9788e5b2
 }
 
 /// Common constants.
@@ -44,11 +40,7 @@
 
 pub mod block;
 pub use block::{
-<<<<<<< HEAD
     body::{BlockBody, Body, FullBlockBody, PARALLEL_SENDER_RECOVERY_THRESHOLD},
-=======
-    body::{BlockBody, FullBlockBody},
->>>>>>> 9788e5b2
     header::{BlockHeader, FullBlockHeader, Header},
     Block, FullBlock,
 };
