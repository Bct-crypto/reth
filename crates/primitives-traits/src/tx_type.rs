use core::fmt;

use alloy_primitives::{U64, U8};
use alloy_rlp::{Decodable, Encodable};

/// Trait representing the behavior of a transaction type.
pub trait TxType:
    Into<u8>
    + Into<U8>
    + PartialEq
    + Eq
    + PartialEq<u8>
    + TryFrom<u8, Error: fmt::Debug>
    + TryFrom<u64, Error: fmt::Debug>
    + TryFrom<U64, Error: fmt::Debug>
    + fmt::Debug
    + fmt::Display
    + Clone
    + Copy
    + Default
    + Encodable
    + Decodable
    + Send
    + Sync
    + 'static
{
<<<<<<< HEAD
    /// Returns `true` if this is a legacy transaction.
    fn is_legacy(&self) -> bool;

    /// Returns `true` if this is an eip-2930 transaction.
    fn is_eip2930(&self) -> bool;

    /// Returns `true` if this is an eip-1559 transaction.
    fn is_eip1559(&self) -> bool;

    /// Returns `true` if this is an eip-4844 transaction.
    fn is_eip4844(&self) -> bool;

    /// Returns `true` if this is an eip-7702 transaction.
    fn is_eip7702(&self) -> bool;
=======
}

impl<T> TxType for T where
    T: Into<u8>
        + Into<U8>
        + PartialEq
        + Eq
        + PartialEq<u8>
        + TryFrom<u8, Error: fmt::Debug>
        + TryFrom<u64, Error: fmt::Debug>
        + TryFrom<U64, Error: fmt::Debug>
        + fmt::Debug
        + fmt::Display
        + Clone
        + Copy
        + Default
        + Encodable
        + Decodable
        + Send
        + Sync
        + 'static
{
>>>>>>> ae6d4b8a
}<|MERGE_RESOLUTION|>--- conflicted
+++ resolved
@@ -24,7 +24,6 @@
     + Sync
     + 'static
 {
-<<<<<<< HEAD
     /// Returns `true` if this is a legacy transaction.
     fn is_legacy(&self) -> bool;
 
@@ -39,7 +38,6 @@
 
     /// Returns `true` if this is an eip-7702 transaction.
     fn is_eip7702(&self) -> bool;
-=======
 }
 
 impl<T> TxType for T where
@@ -62,5 +60,4 @@
         + Sync
         + 'static
 {
->>>>>>> ae6d4b8a
 }