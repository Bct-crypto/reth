--- conflicted
+++ resolved
@@ -7,23 +7,40 @@
     Send + Sync + Unpin + Clone + Default + fmt::Debug + PartialEq + Eq + 'static
 {
     /// Block primitive.
-<<<<<<< HEAD
-    type Block: Send + Sync + Unpin + Clone + Default + fmt::Debug + PartialEq + Eq + 'static;
+    type Block: Send
+        + Sync
+        + Unpin
+        + Clone
+        + Default
+        + fmt::Debug
+        + PartialEq
+        + Eq
+        + MaybeSerde
+        + 'static;
     /// Signed version of the transaction type.
-    type SignedTx: Send + Sync + Unpin + Clone + Default + fmt::Debug + PartialEq + Eq + 'static;
-=======
-    type Block: Send + Sync + Unpin + Clone + Default + fmt::Debug + MaybeSerde + 'static;
-    /// Signed version of the transaction type.
-    type SignedTx: Send + Sync + Unpin + Clone + Default + fmt::Debug + MaybeSerde + 'static;
->>>>>>> 8339c716
+    type SignedTx: Send
+        + Sync
+        + Unpin
+        + Clone
+        + Default
+        + fmt::Debug
+        + PartialEq
+        + Eq
+        + MaybeSerde
+        + 'static;
     /// Transaction envelope type ID.
     type TxType: Send + Sync + Unpin + Clone + Default + fmt::Debug + PartialEq + Eq + 'static;
     /// A receipt.
-<<<<<<< HEAD
-    type Receipt: Send + Sync + Unpin + Clone + Default + fmt::Debug + PartialEq + Eq + 'static;
-=======
-    type Receipt: Send + Sync + Unpin + Clone + Default + fmt::Debug + MaybeSerde + 'static;
->>>>>>> 8339c716
+    type Receipt: Send
+        + Sync
+        + Unpin
+        + Clone
+        + Default
+        + fmt::Debug
+        + PartialEq
+        + Eq
+        + MaybeSerde
+        + 'static;
 }
 
 impl NodePrimitives for () {
