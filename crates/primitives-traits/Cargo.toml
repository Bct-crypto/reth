[package]
name = "reth-primitives-traits"
version.workspace = true
edition.workspace = true
homepage.workspace = true
license.workspace = true
repository.workspace = true
rust-version.workspace = true
description = "Common types in reth."

[lints]
workspace = true

[dependencies]
# reth
reth-codecs.workspace = true

# ethereum
<<<<<<< HEAD
alloy-consensus = { workspace = true, features = ["serde"] }
=======
alloy-consensus.workspace = true
>>>>>>> 7fb862cb
alloy-eips.workspace = true
alloy-genesis.workspace = true
alloy-primitives.workspace = true
alloy-rlp.workspace = true
<<<<<<< HEAD
revm-primitives = { workspace = true, features = ["serde"] }
=======
revm-primitives.workspace = true
>>>>>>> 7fb862cb

# io
rayon.workspace = true

# codec
byteorder = "1"
roaring = "0.10.2"
serde.workspace = true
serde_with = { workspace = true, optional = true }
<<<<<<< HEAD
=======
auto_impl.workspace = true

# required by reth-codecs
>>>>>>> 7fb862cb
bytes.workspace = true
modular-bitfield.workspace = true

# misc
derive_more.workspace = true
once_cell.workspace = true

# arbitrary utils
arbitrary = { workspace = true, features = ["derive"], optional = true }
proptest = { workspace = true, optional = true }
proptest-arbitrary-interop = { workspace = true, optional = true }

[dev-dependencies]
alloy-primitives = { workspace = true, features = ["arbitrary"] }
alloy-consensus = { workspace = true, features = ["arbitrary"] }

bincode.workspace = true
proptest-arbitrary-interop.workspace = true
proptest.workspace = true
rand.workspace = true
serde_json.workspace = true
test-fuzz.workspace = true

[features]
default = ["std"]
std = [
	"alloy-consensus/std",
	"alloy-eips/std",
	"alloy-genesis/std",
	"alloy-primitives/std",
	"revm-primitives/std",
	"serde/std",
	"once_cell/std",
]
test-utils = [
	"arbitrary",
	"reth-codecs/test-utils"
]
arbitrary = [
	"std",
	"alloy-consensus/arbitrary",
	"alloy-primitives/arbitrary",
	"dep:arbitrary",
	"dep:proptest",
	"dep:proptest-arbitrary-interop",
	"alloy-eips/arbitrary",
	"revm-primitives/arbitrary",
	"reth-codecs/arbitrary"
]
serde-bincode-compat = [
	"serde",
	"serde_with",
	"alloy-consensus/serde-bincode-compat",
	"alloy-eips/serde-bincode-compat"
]
serde = [
	"alloy-consensus/serde",
    "alloy-eips/serde",
    "alloy-primitives/serde",
    "bytes/serde",
    "rand/serde",
    "reth-codecs/serde",
    "revm-primitives/serde",
    "roaring/serde",
	"revm-primitives/serde",
]<|MERGE_RESOLUTION|>--- conflicted
+++ resolved
@@ -6,7 +6,7 @@
 license.workspace = true
 repository.workspace = true
 rust-version.workspace = true
-description = "Common types in reth."
+description = "Reth abstraction of EVM data primitives."
 
 [lints]
 workspace = true
@@ -16,20 +16,15 @@
 reth-codecs.workspace = true
 
 # ethereum
-<<<<<<< HEAD
-alloy-consensus = { workspace = true, features = ["serde"] }
-=======
 alloy-consensus.workspace = true
->>>>>>> 7fb862cb
 alloy-eips.workspace = true
 alloy-genesis.workspace = true
 alloy-primitives.workspace = true
 alloy-rlp.workspace = true
-<<<<<<< HEAD
-revm-primitives = { workspace = true, features = ["serde"] }
-=======
 revm-primitives.workspace = true
->>>>>>> 7fb862cb
+
+# async
+once_cell.workspace = true
 
 # io
 rayon.workspace = true
@@ -39,20 +34,14 @@
 roaring = "0.10.2"
 serde.workspace = true
 serde_with = { workspace = true, optional = true }
-<<<<<<< HEAD
-=======
-auto_impl.workspace = true
-
-# required by reth-codecs
->>>>>>> 7fb862cb
 bytes.workspace = true
 modular-bitfield.workspace = true
 
 # misc
 derive_more.workspace = true
-once_cell.workspace = true
+auto_impl.workspace = true
 
-# arbitrary utils
+# test-utils
 arbitrary = { workspace = true, features = ["derive"], optional = true }
 proptest = { workspace = true, optional = true }
 proptest-arbitrary-interop = { workspace = true, optional = true }
