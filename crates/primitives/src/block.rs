--- conflicted
+++ resolved
@@ -476,13 +476,8 @@
 
 impl<H, B> reth_primitives_traits::Block for SealedBlock<H, B>
 where
-<<<<<<< HEAD
-    H: reth_primitives_traits::BlockHeader,
-    B: reth_primitives_traits::BlockBody<Header = H>,
-=======
     H: reth_primitives_traits::BlockHeader + 'static,
-    B: reth_primitives_traits::BlockBody + 'static,
->>>>>>> 7fb862cb
+    B: reth_primitives_traits::BlockBody<Header = H> + 'static,
     Self: Serialize + for<'a> Deserialize<'a>,
 {
     type Header = H;
