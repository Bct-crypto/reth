//! Transaction types.

#[cfg(any(test, feature = "reth-codec"))]
use alloy_consensus::constants::{EIP4844_TX_TYPE_ID, EIP7702_TX_TYPE_ID};
use alloy_consensus::{
    SignableTransaction, Transaction as _, TxEip1559, TxEip2930, TxEip4844, TxEip7702, TxLegacy,
};
use alloy_eips::{
    eip1898::BlockHashOrNumber,
    eip2718::{Decodable2718, Eip2718Error, Eip2718Result, Encodable2718},
    eip2930::AccessList,
    eip7702::SignedAuthorization,
};
use alloy_primitives::{keccak256, Address, Bytes, ChainId, Signature, TxHash, TxKind, B256, U256};
use alloy_rlp::{Decodable, Encodable, Error as RlpError, Header};
use core::mem;
use derive_more::{AsRef, Deref};
use once_cell as _;
#[cfg(not(feature = "std"))]
use once_cell::sync::Lazy as LazyLock;
#[cfg(feature = "optimism")]
use op_alloy_consensus::DepositTransaction;
use rayon::prelude::{IntoParallelIterator, ParallelIterator};
use serde::{Deserialize, Serialize};
use signature::decode_with_eip155_chain_id;
#[cfg(feature = "std")]
use std::sync::LazyLock;

pub use error::{
    InvalidTransactionError, TransactionConversionError, TryFromRecoveredTransactionError,
};
pub use meta::TransactionMeta;
pub use pooled::{PooledTransactionsElement, PooledTransactionsElementEcRecovered};
#[cfg(feature = "c-kzg")]
pub use sidecar::BlobTransactionValidationError;
pub use sidecar::{BlobTransaction, BlobTransactionSidecar};

pub use compat::FillTxEnv;
<<<<<<< HEAD
pub use signature::{
    extract_chain_id, legacy_parity, recover_signer, recover_signer_unchecked, with_eip155_parity,
    Signature,
};
=======
pub use signature::{extract_chain_id, legacy_parity, recover_signer, recover_signer_unchecked};
>>>>>>> 967cbc4e
pub use tx_type::TxType;
pub use variant::TransactionSignedVariant;

pub(crate) mod access_list;
mod compat;
mod error;
mod meta;
mod pooled;
mod sidecar;
mod signature;
mod tx_type;
pub(crate) mod util;
mod variant;

#[cfg(feature = "optimism")]
use op_alloy_consensus::TxDeposit;
#[cfg(feature = "optimism")]
pub use tx_type::DEPOSIT_TX_TYPE_ID;
#[cfg(any(test, feature = "reth-codec"))]
use tx_type::{
    COMPACT_EXTENDED_IDENTIFIER_FLAG, COMPACT_IDENTIFIER_EIP1559, COMPACT_IDENTIFIER_EIP2930,
    COMPACT_IDENTIFIER_LEGACY,
};

use alloc::vec::Vec;
use reth_primitives_traits::SignedTransaction;
use revm_primitives::{AuthorizationList, TxEnv};

/// Either a transaction hash or number.
pub type TxHashOrNumber = BlockHashOrNumber;

// Expected number of transactions where we can expect a speed-up by recovering the senders in
// parallel.
pub(crate) static PARALLEL_SENDER_RECOVERY_THRESHOLD: LazyLock<usize> =
    LazyLock::new(|| match rayon::current_num_threads() {
        0..=1 => usize::MAX,
        2..=8 => 10,
        _ => 5,
    });

/// A raw transaction.
///
/// Transaction types were introduced in [EIP-2718](https://eips.ethereum.org/EIPS/eip-2718).
#[derive(Debug, Clone, PartialEq, Eq, Hash, Serialize, Deserialize, derive_more::From)]
#[cfg_attr(any(test, feature = "reth-codec"), reth_codecs::add_arbitrary_tests(compact))]
pub enum Transaction {
    /// Legacy transaction (type `0x0`).
    ///
    /// Traditional Ethereum transactions, containing parameters `nonce`, `gasPrice`, `gasLimit`,
    /// `to`, `value`, `data`, `v`, `r`, and `s`.
    ///
    /// These transactions do not utilize access lists nor do they incorporate EIP-1559 fee market
    /// changes.
    Legacy(TxLegacy),
    /// Transaction with an [`AccessList`] ([EIP-2930](https://eips.ethereum.org/EIPS/eip-2930)), type `0x1`.
    ///
    /// The `accessList` specifies an array of addresses and storage keys that the transaction
    /// plans to access, enabling gas savings on cross-contract calls by pre-declaring the accessed
    /// contract and storage slots.
    Eip2930(TxEip2930),
    /// A transaction with a priority fee ([EIP-1559](https://eips.ethereum.org/EIPS/eip-1559)), type `0x2`.
    ///
    /// Unlike traditional transactions, EIP-1559 transactions use an in-protocol, dynamically
    /// changing base fee per gas, adjusted at each block to manage network congestion.
    ///
    /// - `maxPriorityFeePerGas`, specifying the maximum fee above the base fee the sender is
    ///   willing to pay
    /// - `maxFeePerGas`, setting the maximum total fee the sender is willing to pay.
    ///
    /// The base fee is burned, while the priority fee is paid to the miner who includes the
    /// transaction, incentivizing miners to include transactions with higher priority fees per
    /// gas.
    Eip1559(TxEip1559),
    /// Shard Blob Transactions ([EIP-4844](https://eips.ethereum.org/EIPS/eip-4844)), type `0x3`.
    ///
    /// Shard Blob Transactions introduce a new transaction type called a blob-carrying transaction
    /// to reduce gas costs. These transactions are similar to regular Ethereum transactions but
    /// include additional data called a blob.
    ///
    /// Blobs are larger (~125 kB) and cheaper than the current calldata, providing an immutable
    /// and read-only memory for storing transaction data.
    ///
    /// EIP-4844, also known as proto-danksharding, implements the framework and logic of
    /// danksharding, introducing new transaction formats and verification rules.
    Eip4844(TxEip4844),
    /// EOA Set Code Transactions ([EIP-7702](https://eips.ethereum.org/EIPS/eip-7702)), type `0x4`.
    ///
    /// EOA Set Code Transactions give the ability to temporarily set contract code for an
    /// EOA for a single transaction. This allows for temporarily adding smart contract
    /// functionality to the EOA.
    Eip7702(TxEip7702),
    /// Optimism deposit transaction.
    #[cfg(feature = "optimism")]
    Deposit(TxDeposit),
}

#[cfg(feature = "optimism")]
impl DepositTransaction for Transaction {
    fn source_hash(&self) -> Option<B256> {
        match self {
            Self::Deposit(tx) => tx.source_hash(),
            _ => None,
        }
    }
    fn mint(&self) -> Option<u128> {
        match self {
            Self::Deposit(tx) => tx.mint(),
            _ => None,
        }
    }
    fn is_system_transaction(&self) -> bool {
        match self {
            Self::Deposit(tx) => tx.is_system_transaction(),
            _ => false,
        }
    }
    fn is_deposit(&self) -> bool {
        matches!(self, Self::Deposit(_))
    }
}

#[cfg(any(test, feature = "arbitrary"))]
impl<'a> arbitrary::Arbitrary<'a> for Transaction {
    fn arbitrary(u: &mut arbitrary::Unstructured<'a>) -> arbitrary::Result<Self> {
        let mut tx = match TxType::arbitrary(u)? {
            TxType::Legacy => {
                let tx = TxLegacy::arbitrary(u)?;
                Self::Legacy(tx)
            }
            TxType::Eip2930 => {
                let tx = TxEip2930::arbitrary(u)?;
                Self::Eip2930(tx)
            }
            TxType::Eip1559 => {
                let tx = TxEip1559::arbitrary(u)?;
                Self::Eip1559(tx)
            }
            TxType::Eip4844 => {
                let tx = TxEip4844::arbitrary(u)?;
                Self::Eip4844(tx)
            }

            TxType::Eip7702 => {
                let tx = TxEip7702::arbitrary(u)?;
                Self::Eip7702(tx)
            }
            #[cfg(feature = "optimism")]
            TxType::Deposit => {
                let tx = TxDeposit::arbitrary(u)?;
                Self::Deposit(tx)
            }
        };

        // Otherwise we might overflow when calculating `v` on `recalculate_hash`
        if let Some(chain_id) = tx.chain_id() {
            tx.set_chain_id(chain_id % (u64::MAX / 2 - 36));
        }

        Ok(tx)
    }
}

// === impl Transaction ===

impl Transaction {
    /// Heavy operation that return signature hash over rlp encoded transaction.
    /// It is only for signature signing or signer recovery.
    pub fn signature_hash(&self) -> B256 {
        match self {
            Self::Legacy(tx) => tx.signature_hash(),
            Self::Eip2930(tx) => tx.signature_hash(),
            Self::Eip1559(tx) => tx.signature_hash(),
            Self::Eip4844(tx) => tx.signature_hash(),
            Self::Eip7702(tx) => tx.signature_hash(),
            #[cfg(feature = "optimism")]
            Self::Deposit(_) => B256::ZERO,
        }
    }

    /// Sets the transaction's chain id to the provided value.
    pub fn set_chain_id(&mut self, chain_id: u64) {
        match self {
            Self::Legacy(TxLegacy { chain_id: ref mut c, .. }) => *c = Some(chain_id),
            Self::Eip2930(TxEip2930 { chain_id: ref mut c, .. }) |
            Self::Eip1559(TxEip1559 { chain_id: ref mut c, .. }) |
            Self::Eip4844(TxEip4844 { chain_id: ref mut c, .. }) |
            Self::Eip7702(TxEip7702 { chain_id: ref mut c, .. }) => *c = chain_id,
            #[cfg(feature = "optimism")]
            Self::Deposit(_) => { /* noop */ }
        }
    }

    /// Gets the transaction's [`TxKind`], which is the address of the recipient or
    /// [`TxKind::Create`] if the transaction is a contract creation.
    pub const fn kind(&self) -> TxKind {
        match self {
            Self::Legacy(TxLegacy { to, .. }) |
            Self::Eip2930(TxEip2930 { to, .. }) |
            Self::Eip1559(TxEip1559 { to, .. }) => *to,
            Self::Eip4844(TxEip4844 { to, .. }) | Self::Eip7702(TxEip7702 { to, .. }) => {
                TxKind::Call(*to)
            }
            #[cfg(feature = "optimism")]
            Self::Deposit(TxDeposit { to, .. }) => *to,
        }
    }

    /// Get the transaction's address of the contract that will be called, or the address that will
    /// receive the transfer.
    ///
    /// Returns `None` if this is a `CREATE` transaction.
    pub fn to(&self) -> Option<Address> {
        self.kind().to().copied()
    }

    /// Get the transaction's type
    pub const fn tx_type(&self) -> TxType {
        match self {
            Self::Legacy(_) => TxType::Legacy,
            Self::Eip2930(_) => TxType::Eip2930,
            Self::Eip1559(_) => TxType::Eip1559,
            Self::Eip4844(_) => TxType::Eip4844,
            Self::Eip7702(_) => TxType::Eip7702,
            #[cfg(feature = "optimism")]
            Self::Deposit(_) => TxType::Deposit,
        }
    }

    /// Returns the [`AccessList`] of the transaction.
    ///
    /// Returns `None` for legacy transactions.
    pub const fn access_list(&self) -> Option<&AccessList> {
        match self {
            Self::Legacy(_) => None,
            Self::Eip2930(tx) => Some(&tx.access_list),
            Self::Eip1559(tx) => Some(&tx.access_list),
            Self::Eip4844(tx) => Some(&tx.access_list),
            Self::Eip7702(tx) => Some(&tx.access_list),
            #[cfg(feature = "optimism")]
            Self::Deposit(_) => None,
        }
    }

    /// Returns the [`SignedAuthorization`] list of the transaction.
    ///
    /// Returns `None` if this transaction is not EIP-7702.
    pub fn authorization_list(&self) -> Option<&[SignedAuthorization]> {
        match self {
            Self::Eip7702(tx) => Some(&tx.authorization_list),
            _ => None,
        }
    }

    /// Returns true if the tx supports dynamic fees
    pub const fn is_dynamic_fee(&self) -> bool {
        match self {
            Self::Legacy(_) | Self::Eip2930(_) => false,
            Self::Eip1559(_) | Self::Eip4844(_) | Self::Eip7702(_) => true,
            #[cfg(feature = "optimism")]
            Self::Deposit(_) => false,
        }
    }

    /// Blob versioned hashes for eip4844 transaction, for legacy, eip1559, eip2930 and eip7702
    /// transactions this is `None`
    ///
    /// This is also commonly referred to as the "blob versioned hashes" (`BlobVersionedHashes`).
    pub fn blob_versioned_hashes(&self) -> Option<Vec<B256>> {
        match self {
            Self::Legacy(_) | Self::Eip2930(_) | Self::Eip1559(_) | Self::Eip7702(_) => None,
            Self::Eip4844(TxEip4844 { blob_versioned_hashes, .. }) => {
                Some(blob_versioned_hashes.clone())
            }
            #[cfg(feature = "optimism")]
            Self::Deposit(_) => None,
        }
    }

    /// Returns the blob gas used for all blobs of the EIP-4844 transaction if it is an EIP-4844
    /// transaction.
    ///
    /// This is the number of blobs times the
    /// [`DATA_GAS_PER_BLOB`](alloy_eips::eip4844::DATA_GAS_PER_BLOB) a single blob consumes.
    pub fn blob_gas_used(&self) -> Option<u64> {
        self.as_eip4844().map(TxEip4844::blob_gas)
    }

    /// Returns the effective gas price for the given base fee.
    ///
    /// If the transaction is a legacy or EIP2930 transaction, the gas price is returned.
    pub const fn effective_gas_price(&self, base_fee: Option<u64>) -> u128 {
        match self {
            Self::Legacy(tx) => tx.gas_price,
            Self::Eip2930(tx) => tx.gas_price,
            Self::Eip1559(dynamic_tx) => dynamic_tx.effective_gas_price(base_fee),
            Self::Eip4844(dynamic_tx) => dynamic_tx.effective_gas_price(base_fee),
            Self::Eip7702(dynamic_tx) => dynamic_tx.effective_gas_price(base_fee),
            #[cfg(feature = "optimism")]
            Self::Deposit(_) => 0,
        }
    }

    /// Returns the effective miner gas tip cap (`gasTipCap`) for the given base fee:
    /// `min(maxFeePerGas - baseFee, maxPriorityFeePerGas)`
    ///
    /// If the base fee is `None`, the `max_priority_fee_per_gas`, or gas price for non-EIP1559
    /// transactions is returned.
    ///
    /// Returns `None` if the basefee is higher than the [`Transaction::max_fee_per_gas`].
    pub fn effective_tip_per_gas(&self, base_fee: Option<u64>) -> Option<u128> {
        let base_fee = match base_fee {
            Some(base_fee) => base_fee as u128,
            None => return Some(self.priority_fee_or_price()),
        };

        let max_fee_per_gas = self.max_fee_per_gas();

        // Check if max_fee_per_gas is less than base_fee
        if max_fee_per_gas < base_fee {
            return None
        }

        // Calculate the difference between max_fee_per_gas and base_fee
        let fee = max_fee_per_gas - base_fee;

        // Compare the fee with max_priority_fee_per_gas (or gas price for non-EIP1559 transactions)
        if let Some(priority_fee) = self.max_priority_fee_per_gas() {
            Some(fee.min(priority_fee))
        } else {
            Some(fee)
        }
    }

    /// Get the transaction's input field.
    pub const fn input(&self) -> &Bytes {
        match self {
            Self::Legacy(TxLegacy { input, .. }) |
            Self::Eip2930(TxEip2930 { input, .. }) |
            Self::Eip1559(TxEip1559 { input, .. }) |
            Self::Eip4844(TxEip4844 { input, .. }) |
            Self::Eip7702(TxEip7702 { input, .. }) => input,
            #[cfg(feature = "optimism")]
            Self::Deposit(TxDeposit { input, .. }) => input,
        }
    }

    /// This encodes the transaction _without_ the signature, and is only suitable for creating a
    /// hash intended for signing.
    pub fn encode_without_signature(&self, out: &mut dyn bytes::BufMut) {
        Encodable::encode(self, out);
    }

    /// Inner encoding function that is used for both rlp [`Encodable`] trait and for calculating
    /// hash that for eip2718 does not require rlp header
    pub fn encode_with_signature(
        &self,
        signature: &Signature,
        out: &mut dyn bytes::BufMut,
        with_header: bool,
    ) {
        match self {
            Self::Legacy(legacy_tx) => {
                // do nothing w/ with_header
                legacy_tx.encode_with_signature_fields(
                    &with_eip155_parity(signature, legacy_tx.chain_id),
                    out,
                )
            }
            Self::Eip2930(access_list_tx) => {
                access_list_tx.encode_with_signature(signature, out, with_header)
            }
            Self::Eip1559(dynamic_fee_tx) => {
                dynamic_fee_tx.encode_with_signature(signature, out, with_header)
            }
            Self::Eip4844(blob_tx) => blob_tx.encode_with_signature(signature, out, with_header),
            Self::Eip7702(set_code_tx) => {
                set_code_tx.encode_with_signature(signature, out, with_header)
            }
            #[cfg(feature = "optimism")]
            Self::Deposit(deposit_tx) => deposit_tx.encode_inner(out, with_header),
        }
    }

    /// This sets the transaction's gas limit.
    pub fn set_gas_limit(&mut self, gas_limit: u64) {
        match self {
            Self::Legacy(tx) => tx.gas_limit = gas_limit,
            Self::Eip2930(tx) => tx.gas_limit = gas_limit,
            Self::Eip1559(tx) => tx.gas_limit = gas_limit,
            Self::Eip4844(tx) => tx.gas_limit = gas_limit,
            Self::Eip7702(tx) => tx.gas_limit = gas_limit,
            #[cfg(feature = "optimism")]
            Self::Deposit(tx) => tx.gas_limit = gas_limit,
        }
    }

    /// This sets the transaction's nonce.
    pub fn set_nonce(&mut self, nonce: u64) {
        match self {
            Self::Legacy(tx) => tx.nonce = nonce,
            Self::Eip2930(tx) => tx.nonce = nonce,
            Self::Eip1559(tx) => tx.nonce = nonce,
            Self::Eip4844(tx) => tx.nonce = nonce,
            Self::Eip7702(tx) => tx.nonce = nonce,
            #[cfg(feature = "optimism")]
            Self::Deposit(_) => { /* noop */ }
        }
    }

    /// This sets the transaction's value.
    pub fn set_value(&mut self, value: U256) {
        match self {
            Self::Legacy(tx) => tx.value = value,
            Self::Eip2930(tx) => tx.value = value,
            Self::Eip1559(tx) => tx.value = value,
            Self::Eip4844(tx) => tx.value = value,
            Self::Eip7702(tx) => tx.value = value,
            #[cfg(feature = "optimism")]
            Self::Deposit(tx) => tx.value = value,
        }
    }

    /// This sets the transaction's input field.
    pub fn set_input(&mut self, input: Bytes) {
        match self {
            Self::Legacy(tx) => tx.input = input,
            Self::Eip2930(tx) => tx.input = input,
            Self::Eip1559(tx) => tx.input = input,
            Self::Eip4844(tx) => tx.input = input,
            Self::Eip7702(tx) => tx.input = input,
            #[cfg(feature = "optimism")]
            Self::Deposit(tx) => tx.input = input,
        }
    }

    /// Calculates a heuristic for the in-memory size of the [Transaction].
    #[inline]
    pub fn size(&self) -> usize {
        match self {
            Self::Legacy(tx) => tx.size(),
            Self::Eip2930(tx) => tx.size(),
            Self::Eip1559(tx) => tx.size(),
            Self::Eip4844(tx) => tx.size(),
            Self::Eip7702(tx) => tx.size(),
            #[cfg(feature = "optimism")]
            Self::Deposit(tx) => tx.size(),
        }
    }

    /// Returns true if the transaction is a legacy transaction.
    #[inline]
    pub const fn is_legacy(&self) -> bool {
        matches!(self, Self::Legacy(_))
    }

    /// Returns true if the transaction is an EIP-2930 transaction.
    #[inline]
    pub const fn is_eip2930(&self) -> bool {
        matches!(self, Self::Eip2930(_))
    }

    /// Returns true if the transaction is an EIP-1559 transaction.
    #[inline]
    pub const fn is_eip1559(&self) -> bool {
        matches!(self, Self::Eip1559(_))
    }

    /// Returns true if the transaction is an EIP-4844 transaction.
    #[inline]
    pub const fn is_eip4844(&self) -> bool {
        matches!(self, Self::Eip4844(_))
    }

    /// Returns true if the transaction is an EIP-7702 transaction.
    #[inline]
    pub const fn is_eip7702(&self) -> bool {
        matches!(self, Self::Eip7702(_))
    }

    /// Returns the [`TxLegacy`] variant if the transaction is a legacy transaction.
    pub const fn as_legacy(&self) -> Option<&TxLegacy> {
        match self {
            Self::Legacy(tx) => Some(tx),
            _ => None,
        }
    }

    /// Returns the [`TxEip2930`] variant if the transaction is an EIP-2930 transaction.
    pub const fn as_eip2930(&self) -> Option<&TxEip2930> {
        match self {
            Self::Eip2930(tx) => Some(tx),
            _ => None,
        }
    }

    /// Returns the [`TxEip1559`] variant if the transaction is an EIP-1559 transaction.
    pub const fn as_eip1559(&self) -> Option<&TxEip1559> {
        match self {
            Self::Eip1559(tx) => Some(tx),
            _ => None,
        }
    }

    /// Returns the [`TxEip4844`] variant if the transaction is an EIP-4844 transaction.
    pub const fn as_eip4844(&self) -> Option<&TxEip4844> {
        match self {
            Self::Eip4844(tx) => Some(tx),
            _ => None,
        }
    }

    /// Returns the [`TxEip7702`] variant if the transaction is an EIP-7702 transaction.
    pub const fn as_eip7702(&self) -> Option<&TxEip7702> {
        match self {
            Self::Eip7702(tx) => Some(tx),
            _ => None,
        }
    }
}

#[cfg(any(test, feature = "reth-codec"))]
impl reth_codecs::Compact for Transaction {
    // Serializes the TxType to the buffer if necessary, returning 2 bits of the type as an
    // identifier instead of the length.
    fn to_compact<B>(&self, buf: &mut B) -> usize
    where
        B: bytes::BufMut + AsMut<[u8]>,
    {
        let identifier = self.tx_type().to_compact(buf);
        match self {
            Self::Legacy(tx) => {
                tx.to_compact(buf);
            }
            Self::Eip2930(tx) => {
                tx.to_compact(buf);
            }
            Self::Eip1559(tx) => {
                tx.to_compact(buf);
            }
            Self::Eip4844(tx) => {
                tx.to_compact(buf);
            }
            Self::Eip7702(tx) => {
                tx.to_compact(buf);
            }
            #[cfg(feature = "optimism")]
            Self::Deposit(tx) => {
                tx.to_compact(buf);
            }
        }
        identifier
    }

    // For backwards compatibility purposes, only 2 bits of the type are encoded in the identifier
    // parameter. In the case of a [`COMPACT_EXTENDED_IDENTIFIER_FLAG`], the full transaction type
    // is read from the buffer as a single byte.
    //
    // # Panics
    //
    // A panic will be triggered if an identifier larger than 3 is passed from the database. For
    // optimism a identifier with value [`DEPOSIT_TX_TYPE_ID`] is allowed.
    fn from_compact(mut buf: &[u8], identifier: usize) -> (Self, &[u8]) {
        use bytes::Buf;

        match identifier {
            COMPACT_IDENTIFIER_LEGACY => {
                let (tx, buf) = TxLegacy::from_compact(buf, buf.len());
                (Self::Legacy(tx), buf)
            }
            COMPACT_IDENTIFIER_EIP2930 => {
                let (tx, buf) = TxEip2930::from_compact(buf, buf.len());
                (Self::Eip2930(tx), buf)
            }
            COMPACT_IDENTIFIER_EIP1559 => {
                let (tx, buf) = TxEip1559::from_compact(buf, buf.len());
                (Self::Eip1559(tx), buf)
            }
            COMPACT_EXTENDED_IDENTIFIER_FLAG => {
                // An identifier of 3 indicates that the transaction type did not fit into
                // the backwards compatible 2 bit identifier, their transaction types are
                // larger than 2 bits (eg. 4844 and Deposit Transactions). In this case,
                // we need to read the concrete transaction type from the buffer by
                // reading the full 8 bits (single byte) and match on this transaction type.
                let identifier = buf.get_u8();
                match identifier {
                    EIP4844_TX_TYPE_ID => {
                        let (tx, buf) = TxEip4844::from_compact(buf, buf.len());
                        (Self::Eip4844(tx), buf)
                    }
                    EIP7702_TX_TYPE_ID => {
                        let (tx, buf) = TxEip7702::from_compact(buf, buf.len());
                        (Self::Eip7702(tx), buf)
                    }
                    #[cfg(feature = "optimism")]
                    DEPOSIT_TX_TYPE_ID => {
                        let (tx, buf) = TxDeposit::from_compact(buf, buf.len());
                        (Self::Deposit(tx), buf)
                    }
                    _ => unreachable!(
                        "Junk data in database: unknown Transaction variant: {identifier}"
                    ),
                }
            }
            _ => unreachable!("Junk data in database: unknown Transaction variant: {identifier}"),
        }
    }
}

impl Default for Transaction {
    fn default() -> Self {
        Self::Legacy(TxLegacy::default())
    }
}

impl Encodable for Transaction {
    /// This encodes the transaction _without_ the signature, and is only suitable for creating a
    /// hash intended for signing.
    fn encode(&self, out: &mut dyn bytes::BufMut) {
        match self {
            Self::Legacy(legacy_tx) => {
                legacy_tx.encode_for_signing(out);
            }
            Self::Eip2930(access_list_tx) => {
                access_list_tx.encode_for_signing(out);
            }
            Self::Eip1559(dynamic_fee_tx) => {
                dynamic_fee_tx.encode_for_signing(out);
            }
            Self::Eip4844(blob_tx) => {
                blob_tx.encode_for_signing(out);
            }
            Self::Eip7702(set_code_tx) => {
                set_code_tx.encode_for_signing(out);
            }
            #[cfg(feature = "optimism")]
            Self::Deposit(deposit_tx) => {
                deposit_tx.encode_inner(out, true);
            }
        }
    }

    fn length(&self) -> usize {
        match self {
            Self::Legacy(legacy_tx) => legacy_tx.payload_len_for_signature(),
            Self::Eip2930(access_list_tx) => access_list_tx.payload_len_for_signature(),
            Self::Eip1559(dynamic_fee_tx) => dynamic_fee_tx.payload_len_for_signature(),
            Self::Eip4844(blob_tx) => blob_tx.payload_len_for_signature(),
            Self::Eip7702(set_code_tx) => set_code_tx.payload_len_for_signature(),
            #[cfg(feature = "optimism")]
            Self::Deposit(deposit_tx) => deposit_tx.encoded_len(true),
        }
    }
}

impl alloy_consensus::Transaction for Transaction {
    fn chain_id(&self) -> Option<ChainId> {
        match self {
            Self::Legacy(tx) => tx.chain_id(),
            Self::Eip2930(tx) => tx.chain_id(),
            Self::Eip1559(tx) => tx.chain_id(),
            Self::Eip4844(tx) => tx.chain_id(),
            Self::Eip7702(tx) => tx.chain_id(),
            #[cfg(feature = "optimism")]
            Self::Deposit(tx) => tx.chain_id(),
        }
    }

    fn nonce(&self) -> u64 {
        match self {
            Self::Legacy(tx) => tx.nonce(),
            Self::Eip2930(tx) => tx.nonce(),
            Self::Eip1559(tx) => tx.nonce(),
            Self::Eip4844(tx) => tx.nonce(),
            Self::Eip7702(tx) => tx.nonce(),
            #[cfg(feature = "optimism")]
            Self::Deposit(tx) => tx.nonce(),
        }
    }

    fn gas_limit(&self) -> u64 {
        match self {
            Self::Legacy(tx) => tx.gas_limit(),
            Self::Eip2930(tx) => tx.gas_limit(),
            Self::Eip1559(tx) => tx.gas_limit(),
            Self::Eip4844(tx) => tx.gas_limit(),
            Self::Eip7702(tx) => tx.gas_limit(),
            #[cfg(feature = "optimism")]
            Self::Deposit(tx) => tx.gas_limit(),
        }
    }

    fn gas_price(&self) -> Option<u128> {
        match self {
            Self::Legacy(tx) => tx.gas_price(),
            Self::Eip2930(tx) => tx.gas_price(),
            Self::Eip1559(tx) => tx.gas_price(),
            Self::Eip4844(tx) => tx.gas_price(),
            Self::Eip7702(tx) => tx.gas_price(),
            #[cfg(feature = "optimism")]
            Self::Deposit(tx) => tx.gas_price(),
        }
    }

    fn max_fee_per_gas(&self) -> u128 {
        match self {
            Self::Legacy(tx) => tx.max_fee_per_gas(),
            Self::Eip2930(tx) => tx.max_fee_per_gas(),
            Self::Eip1559(tx) => tx.max_fee_per_gas(),
            Self::Eip4844(tx) => tx.max_fee_per_gas(),
            Self::Eip7702(tx) => tx.max_fee_per_gas(),
            #[cfg(feature = "optimism")]
            Self::Deposit(tx) => tx.max_fee_per_gas(),
        }
    }

    fn max_priority_fee_per_gas(&self) -> Option<u128> {
        match self {
            Self::Legacy(tx) => tx.max_priority_fee_per_gas(),
            Self::Eip2930(tx) => tx.max_priority_fee_per_gas(),
            Self::Eip1559(tx) => tx.max_priority_fee_per_gas(),
            Self::Eip4844(tx) => tx.max_priority_fee_per_gas(),
            Self::Eip7702(tx) => tx.max_priority_fee_per_gas(),
            #[cfg(feature = "optimism")]
            Self::Deposit(tx) => tx.max_priority_fee_per_gas(),
        }
    }

    fn max_fee_per_blob_gas(&self) -> Option<u128> {
        match self {
            Self::Legacy(tx) => tx.max_fee_per_blob_gas(),
            Self::Eip2930(tx) => tx.max_fee_per_blob_gas(),
            Self::Eip1559(tx) => tx.max_fee_per_blob_gas(),
            Self::Eip4844(tx) => tx.max_fee_per_blob_gas(),
            Self::Eip7702(tx) => tx.max_fee_per_blob_gas(),
            #[cfg(feature = "optimism")]
            Self::Deposit(tx) => tx.max_fee_per_blob_gas(),
        }
    }

    fn priority_fee_or_price(&self) -> u128 {
        match self {
            Self::Legacy(tx) => tx.priority_fee_or_price(),
            Self::Eip2930(tx) => tx.priority_fee_or_price(),
            Self::Eip1559(tx) => tx.priority_fee_or_price(),
            Self::Eip4844(tx) => tx.priority_fee_or_price(),
            Self::Eip7702(tx) => tx.priority_fee_or_price(),
            #[cfg(feature = "optimism")]
            Self::Deposit(tx) => tx.priority_fee_or_price(),
        }
    }

    fn value(&self) -> U256 {
        match self {
            Self::Legacy(tx) => tx.value(),
            Self::Eip2930(tx) => tx.value(),
            Self::Eip1559(tx) => tx.value(),
            Self::Eip4844(tx) => tx.value(),
            Self::Eip7702(tx) => tx.value(),
            #[cfg(feature = "optimism")]
            Self::Deposit(tx) => tx.value(),
        }
    }

    fn input(&self) -> &Bytes {
        match self {
            Self::Legacy(tx) => tx.input(),
            Self::Eip2930(tx) => tx.input(),
            Self::Eip1559(tx) => tx.input(),
            Self::Eip4844(tx) => tx.input(),
            Self::Eip7702(tx) => tx.input(),
            #[cfg(feature = "optimism")]
            Self::Deposit(tx) => tx.input(),
        }
    }

    fn ty(&self) -> u8 {
        match self {
            Self::Legacy(tx) => tx.ty(),
            Self::Eip2930(tx) => tx.ty(),
            Self::Eip1559(tx) => tx.ty(),
            Self::Eip4844(tx) => tx.ty(),
            Self::Eip7702(tx) => tx.ty(),
            #[cfg(feature = "optimism")]
            Self::Deposit(tx) => tx.ty(),
        }
    }

    fn access_list(&self) -> Option<&AccessList> {
        match self {
            Self::Legacy(tx) => tx.access_list(),
            Self::Eip2930(tx) => tx.access_list(),
            Self::Eip1559(tx) => tx.access_list(),
            Self::Eip4844(tx) => tx.access_list(),
            Self::Eip7702(tx) => tx.access_list(),
            #[cfg(feature = "optimism")]
            Self::Deposit(tx) => tx.access_list(),
        }
    }

    fn blob_versioned_hashes(&self) -> Option<&[B256]> {
        match self {
            Self::Legacy(tx) => tx.blob_versioned_hashes(),
            Self::Eip2930(tx) => tx.blob_versioned_hashes(),
            Self::Eip1559(tx) => tx.blob_versioned_hashes(),
            Self::Eip4844(tx) => tx.blob_versioned_hashes(),
            Self::Eip7702(tx) => tx.blob_versioned_hashes(),
            #[cfg(feature = "optimism")]
            Self::Deposit(tx) => tx.blob_versioned_hashes(),
        }
    }

    fn authorization_list(&self) -> Option<&[SignedAuthorization]> {
        match self {
            Self::Legacy(tx) => tx.authorization_list(),
            Self::Eip2930(tx) => tx.authorization_list(),
            Self::Eip1559(tx) => tx.authorization_list(),
            Self::Eip4844(tx) => tx.authorization_list(),
            Self::Eip7702(tx) => tx.authorization_list(),
            #[cfg(feature = "optimism")]
            Self::Deposit(tx) => tx.authorization_list(),
        }
    }

    fn kind(&self) -> TxKind {
        match self {
            Self::Legacy(tx) => tx.kind(),
            Self::Eip2930(tx) => tx.kind(),
            Self::Eip1559(tx) => tx.kind(),
            Self::Eip4844(tx) => tx.kind(),
            Self::Eip7702(tx) => tx.kind(),
            #[cfg(feature = "optimism")]
            Self::Deposit(tx) => tx.kind(),
        }
    }
}

/// Signed transaction without its Hash. Used type for inserting into the DB.
///
/// This can by converted to [`TransactionSigned`] by calling [`TransactionSignedNoHash::hash`].
#[derive(Debug, Clone, PartialEq, Eq, Hash, AsRef, Deref, Serialize, Deserialize)]
#[cfg_attr(any(test, feature = "reth-codec"), reth_codecs::add_arbitrary_tests(compact))]
pub struct TransactionSignedNoHash {
    /// The transaction signature values
    pub signature: Signature,
    /// Raw transaction info
    #[deref]
    #[as_ref]
    pub transaction: Transaction,
}

impl TransactionSignedNoHash {
    /// Calculates the transaction hash. If used more than once, it's better to convert it to
    /// [`TransactionSigned`] first.
    pub fn hash(&self) -> B256 {
        // pre-allocate buffer for the transaction
        let mut buf = Vec::with_capacity(128 + self.transaction.input().len());
        self.transaction.encode_with_signature(&self.signature, &mut buf, false);
        keccak256(&buf)
    }

    /// Recover signer from signature and hash.
    ///
    /// Returns `None` if the transaction's signature is invalid, see also [`Self::recover_signer`].
    pub fn recover_signer(&self) -> Option<Address> {
        // Optimism's Deposit transaction does not have a signature. Directly return the
        // `from` address.
        #[cfg(feature = "optimism")]
        if let Transaction::Deposit(TxDeposit { from, .. }) = self.transaction {
            return Some(from)
        }

        let signature_hash = self.signature_hash();
        recover_signer(&self.signature, signature_hash)
    }

    /// Recover signer from signature and hash _without ensuring that the signature has a low `s`
    /// value_.
    ///
    /// Reuses a given buffer to avoid numerous reallocations when recovering batches. **Clears the
    /// buffer before use.**
    ///
    /// Returns `None` if the transaction's signature is invalid, see also
    /// [`recover_signer_unchecked`].
    ///
    /// # Optimism
    ///
    /// For optimism this will return [`Address::ZERO`] if the Signature is empty, this is because pre bedrock (on OP mainnet), relay messages to the L2 Cross Domain Messenger were sent as legacy transactions from the zero address with an empty signature, e.g.: <https://optimistic.etherscan.io/tx/0x1bb352ff9215efe5a4c102f45d730bae323c3288d2636672eb61543ddd47abad>
    /// This makes it possible to import pre bedrock transactions via the sender recovery stage.
    pub fn encode_and_recover_unchecked(&self, buffer: &mut Vec<u8>) -> Option<Address> {
        buffer.clear();
        self.transaction.encode_without_signature(buffer);

        // Optimism's Deposit transaction does not have a signature. Directly return the
        // `from` address.
        #[cfg(feature = "optimism")]
        {
            if let Transaction::Deposit(TxDeposit { from, .. }) = self.transaction {
                return Some(from)
            }

            // pre bedrock system transactions were sent from the zero address as legacy
            // transactions with an empty signature
            //
            // NOTE: this is very hacky and only relevant for op-mainnet pre bedrock
            if self.is_legacy() && self.signature == TxDeposit::signature() {
                return Some(Address::ZERO)
            }
        }

        recover_signer_unchecked(&self.signature, keccak256(buffer))
    }

    /// Converts into a transaction type with its hash: [`TransactionSigned`].
    ///
    /// Note: This will recalculate the hash of the transaction.
    #[inline]
    pub fn with_hash(self) -> TransactionSigned {
        let Self { signature, transaction } = self;
        TransactionSigned::from_transaction_and_signature(transaction, signature)
    }

    /// Recovers a list of signers from a transaction list iterator
    ///
    /// Returns `None`, if some transaction's signature is invalid, see also
    /// [`Self::recover_signer`].
    pub fn recover_signers<'a, T>(txes: T, num_txes: usize) -> Option<Vec<Address>>
    where
        T: IntoParallelIterator<Item = &'a Self> + IntoIterator<Item = &'a Self> + Send,
    {
        if num_txes < *PARALLEL_SENDER_RECOVERY_THRESHOLD {
            txes.into_iter().map(|tx| tx.recover_signer()).collect()
        } else {
            txes.into_par_iter().map(|tx| tx.recover_signer()).collect()
        }
    }
}

impl Default for TransactionSignedNoHash {
    fn default() -> Self {
        Self { signature: Signature::test_signature(), transaction: Default::default() }
    }
}

#[cfg(any(test, feature = "arbitrary"))]
impl<'a> arbitrary::Arbitrary<'a> for TransactionSignedNoHash {
    fn arbitrary(u: &mut arbitrary::Unstructured<'a>) -> arbitrary::Result<Self> {
        let tx_signed = TransactionSigned::arbitrary(u)?;

        Ok(Self { signature: tx_signed.signature, transaction: tx_signed.transaction })
    }
}

#[cfg(any(test, feature = "reth-codec"))]
impl reth_codecs::Compact for TransactionSignedNoHash {
    fn to_compact<B>(&self, buf: &mut B) -> usize
    where
        B: bytes::BufMut + AsMut<[u8]>,
    {
        let start = buf.as_mut().len();

        // Placeholder for bitflags.
        // The first byte uses 4 bits as flags: IsCompressed[1bit], TxType[2bits], Signature[1bit]
        buf.put_u8(0);

        let sig_bit = self.signature.to_compact(buf) as u8;
        let zstd_bit = self.transaction.input().len() >= 32;

        let tx_bits = if zstd_bit {
            let mut tmp = Vec::with_capacity(256);
            if cfg!(feature = "std") {
                crate::compression::TRANSACTION_COMPRESSOR.with(|compressor| {
                    let mut compressor = compressor.borrow_mut();
                    let tx_bits = self.transaction.to_compact(&mut tmp);
                    buf.put_slice(&compressor.compress(&tmp).expect("Failed to compress"));
                    tx_bits as u8
                })
            } else {
                let mut compressor = crate::compression::create_tx_compressor();
                let tx_bits = self.transaction.to_compact(&mut tmp);
                buf.put_slice(&compressor.compress(&tmp).expect("Failed to compress"));
                tx_bits as u8
            }
        } else {
            self.transaction.to_compact(buf) as u8
        };

        // Replace bitflags with the actual values
        buf.as_mut()[start] = sig_bit | (tx_bits << 1) | ((zstd_bit as u8) << 3);

        buf.as_mut().len() - start
    }

    fn from_compact(mut buf: &[u8], _len: usize) -> (Self, &[u8]) {
        use bytes::Buf;

        // The first byte uses 4 bits as flags: IsCompressed[1], TxType[2], Signature[1]
        let bitflags = buf.get_u8() as usize;

        let sig_bit = bitflags & 1;
        let (mut signature, buf) = Signature::from_compact(buf, sig_bit);

        let zstd_bit = bitflags >> 3;
        let (transaction, buf) = if zstd_bit != 0 {
            if cfg!(feature = "std") {
                crate::compression::TRANSACTION_DECOMPRESSOR.with(|decompressor| {
                    let mut decompressor = decompressor.borrow_mut();

                    // TODO: enforce that zstd is only present at a "top" level type

                    let transaction_type = (bitflags & 0b110) >> 1;
                    let (transaction, _) =
                        Transaction::from_compact(decompressor.decompress(buf), transaction_type);

                    (transaction, buf)
                })
            } else {
                let mut decompressor = crate::compression::create_tx_decompressor();
                let transaction_type = (bitflags & 0b110) >> 1;
                let (transaction, _) =
                    Transaction::from_compact(decompressor.decompress(buf), transaction_type);

                (transaction, buf)
            }
        } else {
            let transaction_type = bitflags >> 1;
            Transaction::from_compact(buf, transaction_type)
        };

        if matches!(transaction, Transaction::Legacy(_)) {
            signature = signature.with_parity(legacy_parity(&signature, transaction.chain_id()))
        }

        (Self { signature, transaction }, buf)
    }
}

impl From<TransactionSignedNoHash> for TransactionSigned {
    fn from(tx: TransactionSignedNoHash) -> Self {
        tx.with_hash()
    }
}

impl From<TransactionSigned> for TransactionSignedNoHash {
    fn from(tx: TransactionSigned) -> Self {
        Self { signature: tx.signature, transaction: tx.transaction }
    }
}

/// Signed transaction.
#[cfg_attr(any(test, feature = "reth-codec"), reth_codecs::add_arbitrary_tests(rlp))]
#[derive(Debug, Clone, PartialEq, Eq, Hash, AsRef, Deref, Serialize, Deserialize)]
pub struct TransactionSigned {
    /// Transaction hash
    pub hash: TxHash,
    /// The transaction signature values
    pub signature: Signature,
    /// Raw transaction info
    #[deref]
    #[as_ref]
    pub transaction: Transaction,
}

impl Default for TransactionSigned {
    fn default() -> Self {
        Self {
            hash: Default::default(),
            signature: Signature::test_signature(),
            transaction: Default::default(),
        }
    }
}

impl AsRef<Self> for TransactionSigned {
    fn as_ref(&self) -> &Self {
        self
    }
}

// === impl TransactionSigned ===

impl TransactionSigned {
    /// Transaction signature.
    pub const fn signature(&self) -> &Signature {
        &self.signature
    }

    /// Transaction
    pub const fn transaction(&self) -> &Transaction {
        &self.transaction
    }

    /// Transaction hash. Used to identify transaction.
    pub const fn hash(&self) -> TxHash {
        self.hash
    }

    /// Reference to transaction hash. Used to identify transaction.
    pub const fn hash_ref(&self) -> &TxHash {
        &self.hash
    }

    /// Recover signer from signature and hash.
    ///
    /// Returns `None` if the transaction's signature is invalid following [EIP-2](https://eips.ethereum.org/EIPS/eip-2), see also [`recover_signer`].
    ///
    /// Note:
    ///
    /// This can fail for some early ethereum mainnet transactions pre EIP-2, use
    /// [`Self::recover_signer_unchecked`] if you want to recover the signer without ensuring that
    /// the signature has a low `s` value.
    pub fn recover_signer(&self) -> Option<Address> {
        // Optimism's Deposit transaction does not have a signature. Directly return the
        // `from` address.
        #[cfg(feature = "optimism")]
        if let Transaction::Deposit(TxDeposit { from, .. }) = self.transaction {
            return Some(from)
        }
        let signature_hash = self.signature_hash();
        recover_signer(&self.signature, signature_hash)
    }

    /// Recover signer from signature and hash _without ensuring that the signature has a low `s`
    /// value_.
    ///
    /// Returns `None` if the transaction's signature is invalid, see also
    /// [`recover_signer_unchecked`].
    pub fn recover_signer_unchecked(&self) -> Option<Address> {
        // Optimism's Deposit transaction does not have a signature. Directly return the
        // `from` address.
        #[cfg(feature = "optimism")]
        if let Transaction::Deposit(TxDeposit { from, .. }) = self.transaction {
            return Some(from)
        }
        let signature_hash = self.signature_hash();
        recover_signer_unchecked(&self.signature, signature_hash)
    }

    /// Recovers a list of signers from a transaction list iterator.
    ///
    /// Returns `None`, if some transaction's signature is invalid, see also
    /// [`Self::recover_signer`].
    pub fn recover_signers<'a, T>(txes: T, num_txes: usize) -> Option<Vec<Address>>
    where
        T: IntoParallelIterator<Item = &'a Self> + IntoIterator<Item = &'a Self> + Send,
    {
        if num_txes < *PARALLEL_SENDER_RECOVERY_THRESHOLD {
            txes.into_iter().map(|tx| tx.recover_signer()).collect()
        } else {
            txes.into_par_iter().map(|tx| tx.recover_signer()).collect()
        }
    }

    /// Recovers a list of signers from a transaction list iterator _without ensuring that the
    /// signature has a low `s` value_.
    ///
    /// Returns `None`, if some transaction's signature is invalid, see also
    /// [`Self::recover_signer_unchecked`].
    pub fn recover_signers_unchecked<'a, T>(txes: T, num_txes: usize) -> Option<Vec<Address>>
    where
        T: IntoParallelIterator<Item = &'a Self> + IntoIterator<Item = &'a Self>,
    {
        if num_txes < *PARALLEL_SENDER_RECOVERY_THRESHOLD {
            txes.into_iter().map(|tx| tx.recover_signer_unchecked()).collect()
        } else {
            txes.into_par_iter().map(|tx| tx.recover_signer_unchecked()).collect()
        }
    }

    /// Returns the [`TransactionSignedEcRecovered`] transaction with the given sender.
    #[inline]
    pub const fn with_signer(self, signer: Address) -> TransactionSignedEcRecovered {
        TransactionSignedEcRecovered::from_signed_transaction(self, signer)
    }

    /// Consumes the type, recover signer and return [`TransactionSignedEcRecovered`]
    ///
    /// Returns `None` if the transaction's signature is invalid, see also [`Self::recover_signer`].
    pub fn into_ecrecovered(self) -> Option<TransactionSignedEcRecovered> {
        let signer = self.recover_signer()?;
        Some(TransactionSignedEcRecovered { signed_transaction: self, signer })
    }

    /// Consumes the type, recover signer and return [`TransactionSignedEcRecovered`] _without
    /// ensuring that the signature has a low `s` value_ (EIP-2).
    ///
    /// Returns `None` if the transaction's signature is invalid, see also
    /// [`Self::recover_signer_unchecked`].
    pub fn into_ecrecovered_unchecked(self) -> Option<TransactionSignedEcRecovered> {
        let signer = self.recover_signer_unchecked()?;
        Some(TransactionSignedEcRecovered { signed_transaction: self, signer })
    }

    /// Tries to recover signer and return [`TransactionSignedEcRecovered`] by cloning the type.
    pub fn try_ecrecovered(&self) -> Option<TransactionSignedEcRecovered> {
        let signer = self.recover_signer()?;
        Some(TransactionSignedEcRecovered { signed_transaction: self.clone(), signer })
    }

    /// Tries to recover signer and return [`TransactionSignedEcRecovered`].
    ///
    /// Returns `Err(Self)` if the transaction's signature is invalid, see also
    /// [`Self::recover_signer`].
    pub fn try_into_ecrecovered(self) -> Result<TransactionSignedEcRecovered, Self> {
        match self.recover_signer() {
            None => Err(self),
            Some(signer) => Ok(TransactionSignedEcRecovered { signed_transaction: self, signer }),
        }
    }

    /// Tries to recover signer and return [`TransactionSignedEcRecovered`]. _without ensuring that
    /// the signature has a low `s` value_ (EIP-2).
    ///
    /// Returns `Err(Self)` if the transaction's signature is invalid, see also
    /// [`Self::recover_signer_unchecked`].
    pub fn try_into_ecrecovered_unchecked(self) -> Result<TransactionSignedEcRecovered, Self> {
        match self.recover_signer_unchecked() {
            None => Err(self),
            Some(signer) => Ok(TransactionSignedEcRecovered { signed_transaction: self, signer }),
        }
    }

    /// Calculate transaction hash, eip2728 transaction does not contain rlp header and start with
    /// tx type.
    pub fn recalculate_hash(&self) -> B256 {
        keccak256(self.encoded_2718())
    }

    /// Create a new signed transaction from a transaction and its signature.
    ///
    /// This will also calculate the transaction hash using its encoding.
    pub fn from_transaction_and_signature(transaction: Transaction, signature: Signature) -> Self {
        let mut initial_tx = Self { transaction, hash: Default::default(), signature };
        initial_tx.hash = initial_tx.recalculate_hash();
        initial_tx
    }

    /// Calculate a heuristic for the in-memory size of the [`TransactionSigned`].
    #[inline]
    pub fn size(&self) -> usize {
        mem::size_of::<TxHash>() + self.transaction.size() + mem::size_of::<Signature>()
    }

    /// Decodes legacy transaction from the data buffer into a tuple.
    ///
    /// This expects `rlp(legacy_tx)`
    ///
    /// Refer to the docs for [`Self::decode_rlp_legacy_transaction`] for details on the exact
    /// format expected.
    pub fn decode_rlp_legacy_transaction_tuple(
        data: &mut &[u8],
    ) -> alloy_rlp::Result<(TxLegacy, TxHash, Signature)> {
        // keep this around, so we can use it to calculate the hash
        let original_encoding = *data;

        let header = Header::decode(data)?;
        let remaining_len = data.len();

        let transaction_payload_len = header.payload_length;

        if transaction_payload_len > remaining_len {
            return Err(RlpError::InputTooShort)
        }

        let mut transaction = TxLegacy {
            nonce: Decodable::decode(data)?,
            gas_price: Decodable::decode(data)?,
            gas_limit: Decodable::decode(data)?,
            to: Decodable::decode(data)?,
            value: Decodable::decode(data)?,
            input: Decodable::decode(data)?,
            chain_id: None,
        };
        let (signature, extracted_id) = decode_with_eip155_chain_id(data)?;
        transaction.chain_id = extracted_id;

        // check the new length, compared to the original length and the header length
        let decoded = remaining_len - data.len();
        if decoded != transaction_payload_len {
            return Err(RlpError::UnexpectedLength)
        }

        let tx_length = header.payload_length + header.length();
        let hash = keccak256(&original_encoding[..tx_length]);
        Ok((transaction, hash, signature))
    }

    /// Decodes legacy transaction from the data buffer.
    ///
    /// This should be used _only_ be used in general transaction decoding methods, which have
    /// already ensured that the input is a legacy transaction with the following format:
    /// `rlp(legacy_tx)`
    ///
    /// Legacy transactions are encoded as lists, so the input should start with a RLP list header.
    ///
    /// This expects `rlp(legacy_tx)`
    // TODO: make buf advancement semantics consistent with `decode_enveloped_typed_transaction`,
    // so decoding methods do not need to manually advance the buffer
    pub fn decode_rlp_legacy_transaction(data: &mut &[u8]) -> alloy_rlp::Result<Self> {
        let (transaction, hash, signature) = Self::decode_rlp_legacy_transaction_tuple(data)?;
        let signed = Self { transaction: Transaction::Legacy(transaction), hash, signature };
        Ok(signed)
    }
}

impl alloy_consensus::Transaction for TransactionSigned {
    fn chain_id(&self) -> Option<ChainId> {
        self.deref().chain_id()
    }

    fn nonce(&self) -> u64 {
        self.deref().nonce()
    }

    fn gas_limit(&self) -> u64 {
        self.deref().gas_limit()
    }

    fn gas_price(&self) -> Option<u128> {
        self.deref().gas_price()
    }

    fn max_fee_per_gas(&self) -> u128 {
        self.deref().max_fee_per_gas()
    }

    fn max_priority_fee_per_gas(&self) -> Option<u128> {
        self.deref().max_priority_fee_per_gas()
    }

    fn max_fee_per_blob_gas(&self) -> Option<u128> {
        self.deref().max_fee_per_blob_gas()
    }

    fn priority_fee_or_price(&self) -> u128 {
        self.deref().priority_fee_or_price()
    }

    fn value(&self) -> U256 {
        self.deref().value()
    }

    fn input(&self) -> &Bytes {
        self.deref().input()
    }

    fn ty(&self) -> u8 {
        self.deref().ty()
    }

    fn access_list(&self) -> Option<&AccessList> {
        self.deref().access_list()
    }

    fn blob_versioned_hashes(&self) -> Option<&[B256]> {
        alloy_consensus::Transaction::blob_versioned_hashes(self.deref())
    }

    fn authorization_list(&self) -> Option<&[SignedAuthorization]> {
        self.deref().authorization_list()
    }

    fn kind(&self) -> TxKind {
        self.deref().kind()
    }
}

impl SignedTransaction for TransactionSigned {
    type Transaction = Transaction;

    fn tx_hash(&self) -> &TxHash {
        Self::hash_ref(self)
    }

    fn transaction(&self) -> &Self::Transaction {
        Self::transaction(self)
    }

    fn signature(&self) -> &Signature {
        Self::signature(self)
    }

    fn recover_signer(&self) -> Option<Address> {
        Self::recover_signer(self)
    }

    fn recover_signer_unchecked(&self) -> Option<Address> {
        Self::recover_signer_unchecked(self)
    }

    fn from_transaction_and_signature(
        transaction: Self::Transaction,
        signature: Signature,
    ) -> Self {
        Self::from_transaction_and_signature(transaction, signature)
    }

    fn fill_tx_env(&self, tx_env: &mut TxEnv, sender: Address) {
        tx_env.caller = sender;
        match self.as_ref() {
            Transaction::Legacy(tx) => {
                tx_env.gas_limit = tx.gas_limit;
                tx_env.gas_price = U256::from(tx.gas_price);
                tx_env.gas_priority_fee = None;
                tx_env.transact_to = tx.to;
                tx_env.value = tx.value;
                tx_env.data = tx.input.clone();
                tx_env.chain_id = tx.chain_id;
                tx_env.nonce = Some(tx.nonce);
                tx_env.access_list.clear();
                tx_env.blob_hashes.clear();
                tx_env.max_fee_per_blob_gas.take();
                tx_env.authorization_list = None;
            }
            Transaction::Eip2930(tx) => {
                tx_env.gas_limit = tx.gas_limit;
                tx_env.gas_price = U256::from(tx.gas_price);
                tx_env.gas_priority_fee = None;
                tx_env.transact_to = tx.to;
                tx_env.value = tx.value;
                tx_env.data = tx.input.clone();
                tx_env.chain_id = Some(tx.chain_id);
                tx_env.nonce = Some(tx.nonce);
                tx_env.access_list.clone_from(&tx.access_list.0);
                tx_env.blob_hashes.clear();
                tx_env.max_fee_per_blob_gas.take();
                tx_env.authorization_list = None;
            }
            Transaction::Eip1559(tx) => {
                tx_env.gas_limit = tx.gas_limit;
                tx_env.gas_price = U256::from(tx.max_fee_per_gas);
                tx_env.gas_priority_fee = Some(U256::from(tx.max_priority_fee_per_gas));
                tx_env.transact_to = tx.to;
                tx_env.value = tx.value;
                tx_env.data = tx.input.clone();
                tx_env.chain_id = Some(tx.chain_id);
                tx_env.nonce = Some(tx.nonce);
                tx_env.access_list.clone_from(&tx.access_list.0);
                tx_env.blob_hashes.clear();
                tx_env.max_fee_per_blob_gas.take();
                tx_env.authorization_list = None;
            }
            Transaction::Eip4844(tx) => {
                tx_env.gas_limit = tx.gas_limit;
                tx_env.gas_price = U256::from(tx.max_fee_per_gas);
                tx_env.gas_priority_fee = Some(U256::from(tx.max_priority_fee_per_gas));
                tx_env.transact_to = TxKind::Call(tx.to);
                tx_env.value = tx.value;
                tx_env.data = tx.input.clone();
                tx_env.chain_id = Some(tx.chain_id);
                tx_env.nonce = Some(tx.nonce);
                tx_env.access_list.clone_from(&tx.access_list.0);
                tx_env.blob_hashes.clone_from(&tx.blob_versioned_hashes);
                tx_env.max_fee_per_blob_gas = Some(U256::from(tx.max_fee_per_blob_gas));
                tx_env.authorization_list = None;
            }
            Transaction::Eip7702(tx) => {
                tx_env.gas_limit = tx.gas_limit;
                tx_env.gas_price = U256::from(tx.max_fee_per_gas);
                tx_env.gas_priority_fee = Some(U256::from(tx.max_priority_fee_per_gas));
                tx_env.transact_to = tx.to.into();
                tx_env.value = tx.value;
                tx_env.data = tx.input.clone();
                tx_env.chain_id = Some(tx.chain_id);
                tx_env.nonce = Some(tx.nonce);
                tx_env.access_list.clone_from(&tx.access_list.0);
                tx_env.blob_hashes.clear();
                tx_env.max_fee_per_blob_gas.take();
                tx_env.authorization_list =
                    Some(AuthorizationList::Signed(tx.authorization_list.clone()));
            }
            #[cfg(feature = "optimism")]
            Transaction::Deposit(_) => {}
        }
    }
}

impl From<TransactionSignedEcRecovered> for TransactionSigned {
    fn from(recovered: TransactionSignedEcRecovered) -> Self {
        recovered.signed_transaction
    }
}

impl Encodable for TransactionSigned {
    /// This encodes the transaction _with_ the signature, and an rlp header.
    ///
    /// For legacy transactions, it encodes the transaction data:
    /// `rlp(tx-data)`
    ///
    /// For EIP-2718 typed transactions, it encodes the transaction type followed by the rlp of the
    /// transaction:
    /// `rlp(tx-type || rlp(tx-data))`
    fn encode(&self, out: &mut dyn bytes::BufMut) {
        self.network_encode(out);
    }

    fn length(&self) -> usize {
        let mut payload_length = self.encode_2718_len();
        if !self.is_legacy() {
            payload_length += Header { list: false, payload_length }.length();
        }

        payload_length
    }
}

impl Decodable for TransactionSigned {
    /// This `Decodable` implementation only supports decoding rlp encoded transactions as it's used
    /// by p2p.
    ///
    /// The p2p encoding format always includes an RLP header, although the type RLP header depends
    /// on whether or not the transaction is a legacy transaction.
    ///
    /// If the transaction is a legacy transaction, it is just encoded as a RLP list:
    /// `rlp(tx-data)`.
    ///
    /// If the transaction is a typed transaction, it is encoded as a RLP string:
    /// `rlp(tx-type || rlp(tx-data))`
    ///
    /// This can be used for decoding all signed transactions in p2p `BlockBodies` responses.
    ///
    /// This cannot be used for decoding EIP-4844 transactions in p2p `PooledTransactions`, since
    /// the EIP-4844 variant of [`TransactionSigned`] does not include the blob sidecar.
    ///
    /// For a method suitable for decoding pooled transactions, see [`PooledTransactionsElement`].
    ///
    /// CAUTION: Due to a quirk in [`Header::decode`], this method will succeed even if a typed
    /// transaction is encoded in this format, and does not start with a RLP header:
    /// `tx-type || rlp(tx-data)`.
    ///
    /// This is because [`Header::decode`] does not advance the buffer, and returns a length-1
    /// string header if the first byte is less than `0xf7`.
    fn decode(buf: &mut &[u8]) -> alloy_rlp::Result<Self> {
        Self::network_decode(buf).map_err(Into::into)
    }
}

impl Encodable2718 for TransactionSigned {
    fn type_flag(&self) -> Option<u8> {
        match self.transaction.tx_type() {
            TxType::Legacy => None,
            tx_type => Some(tx_type as u8),
        }
    }

    fn encode_2718_len(&self) -> usize {
        match &self.transaction {
            Transaction::Legacy(legacy_tx) => legacy_tx.encoded_len_with_signature(
                &with_eip155_parity(&self.signature, legacy_tx.chain_id),
            ),
            Transaction::Eip2930(access_list_tx) => {
                access_list_tx.encoded_len_with_signature(&self.signature, false)
            }
            Transaction::Eip1559(dynamic_fee_tx) => {
                dynamic_fee_tx.encoded_len_with_signature(&self.signature, false)
            }
            Transaction::Eip4844(blob_tx) => {
                blob_tx.encoded_len_with_signature(&self.signature, false)
            }
            Transaction::Eip7702(set_code_tx) => {
                set_code_tx.encoded_len_with_signature(&self.signature, false)
            }
            #[cfg(feature = "optimism")]
            Transaction::Deposit(deposit_tx) => deposit_tx.encoded_len(false),
        }
    }

    fn encode_2718(&self, out: &mut dyn alloy_rlp::BufMut) {
        self.transaction.encode_with_signature(&self.signature, out, false)
    }
}

impl Decodable2718 for TransactionSigned {
    fn typed_decode(ty: u8, buf: &mut &[u8]) -> Eip2718Result<Self> {
        match ty.try_into().map_err(|_| Eip2718Error::UnexpectedType(ty))? {
            TxType::Legacy => Err(Eip2718Error::UnexpectedType(0)),
            TxType::Eip2930 => {
                let (tx, signature, hash) = TxEip2930::decode_signed_fields(buf)?.into_parts();
                Ok(Self { transaction: Transaction::Eip2930(tx), signature, hash })
            }
            TxType::Eip1559 => {
                let (tx, signature, hash) = TxEip1559::decode_signed_fields(buf)?.into_parts();
                Ok(Self { transaction: Transaction::Eip1559(tx), signature, hash })
            }
            TxType::Eip7702 => {
                let (tx, signature, hash) = TxEip7702::decode_signed_fields(buf)?.into_parts();
                Ok(Self { transaction: Transaction::Eip7702(tx), signature, hash })
            }
            TxType::Eip4844 => {
                let (tx, signature, hash) = TxEip4844::decode_signed_fields(buf)?.into_parts();
                Ok(Self { transaction: Transaction::Eip4844(tx), signature, hash })
            }
            #[cfg(feature = "optimism")]
            TxType::Deposit => Ok(Self::from_transaction_and_signature(
                Transaction::Deposit(TxDeposit::decode(buf)?),
                TxDeposit::signature(),
            )),
        }
    }

    fn fallback_decode(buf: &mut &[u8]) -> Eip2718Result<Self> {
        Ok(Self::decode_rlp_legacy_transaction(buf)?)
    }
}

#[cfg(any(test, feature = "arbitrary"))]
impl<'a> arbitrary::Arbitrary<'a> for TransactionSigned {
    fn arbitrary(u: &mut arbitrary::Unstructured<'a>) -> arbitrary::Result<Self> {
        #[allow(unused_mut)]
        let mut transaction = Transaction::arbitrary(u)?;

        let secp = secp256k1::Secp256k1::new();
        let key_pair = secp256k1::Keypair::new(&secp, &mut rand::thread_rng());
        let mut signature = crate::sign_message(
            B256::from_slice(&key_pair.secret_bytes()[..]),
            transaction.signature_hash(),
        )
        .unwrap();

        signature = if matches!(transaction, Transaction::Legacy(_)) {
            if let Some(chain_id) = transaction.chain_id() {
                signature.with_chain_id(chain_id)
            } else {
                signature.with_parity(alloy_primitives::Parity::NonEip155(bool::arbitrary(u)?))
            }
        } else {
            signature.with_parity_bool()
        };

        #[cfg(feature = "optimism")]
        // Both `Some(0)` and `None` values are encoded as empty string byte. This introduces
        // ambiguity in roundtrip tests. Patch the mint value of deposit transaction here, so that
        // it's `None` if zero.
        if let Transaction::Deposit(ref mut tx_deposit) = transaction {
            if tx_deposit.mint == Some(0) {
                tx_deposit.mint = None;
            }
        }

        #[cfg(feature = "optimism")]
        let signature = if transaction.is_deposit() { TxDeposit::signature() } else { signature };

        Ok(Self::from_transaction_and_signature(transaction, signature))
    }
}

/// Signed transaction with recovered signer.
#[derive(Debug, Clone, PartialEq, Hash, Eq, AsRef, Deref)]
pub struct TransactionSignedEcRecovered {
    /// Signer of the transaction
    signer: Address,
    /// Signed transaction
    #[deref]
    #[as_ref]
    signed_transaction: TransactionSigned,
}

// === impl TransactionSignedEcRecovered ===

impl TransactionSignedEcRecovered {
    /// Signer of transaction recovered from signature
    pub const fn signer(&self) -> Address {
        self.signer
    }

    /// Returns a reference to [`TransactionSigned`]
    pub const fn as_signed(&self) -> &TransactionSigned {
        &self.signed_transaction
    }

    /// Transform back to [`TransactionSigned`]
    pub fn into_signed(self) -> TransactionSigned {
        self.signed_transaction
    }

    /// Dissolve Self to its component
    pub fn to_components(self) -> (TransactionSigned, Address) {
        (self.signed_transaction, self.signer)
    }

    /// Create [`TransactionSignedEcRecovered`] from [`TransactionSigned`] and [`Address`] of the
    /// signer.
    #[inline]
    pub const fn from_signed_transaction(
        signed_transaction: TransactionSigned,
        signer: Address,
    ) -> Self {
        Self { signed_transaction, signer }
    }
}

impl Encodable for TransactionSignedEcRecovered {
    /// This encodes the transaction _with_ the signature, and an rlp header.
    ///
    /// Refer to docs for [`TransactionSigned::encode`] for details on the exact format.
    fn encode(&self, out: &mut dyn bytes::BufMut) {
        self.signed_transaction.encode(out)
    }

    fn length(&self) -> usize {
        self.signed_transaction.length()
    }
}

impl Decodable for TransactionSignedEcRecovered {
    fn decode(buf: &mut &[u8]) -> alloy_rlp::Result<Self> {
        let signed_transaction = TransactionSigned::decode(buf)?;
        let signer = signed_transaction
            .recover_signer()
            .ok_or(RlpError::Custom("Unable to recover decoded transaction signer."))?;
        Ok(Self { signer, signed_transaction })
    }
}

/// Generic wrapper with encoded Bytes, such as transaction data.
#[derive(Debug, Clone, PartialEq, Eq)]
pub struct WithEncoded<T>(Bytes, pub T);

impl<T> From<(Bytes, T)> for WithEncoded<T> {
    fn from(value: (Bytes, T)) -> Self {
        Self(value.0, value.1)
    }
}

impl<T> WithEncoded<T> {
    /// Wraps the value with the bytes.
    pub const fn new(bytes: Bytes, value: T) -> Self {
        Self(bytes, value)
    }

    /// Get the encoded bytes
    pub fn encoded_bytes(&self) -> Bytes {
        self.0.clone()
    }

    /// Get the underlying value
    pub const fn value(&self) -> &T {
        &self.1
    }

    /// Returns ownership of the underlying value.
    pub fn into_value(self) -> T {
        self.1
    }

    /// Transform the value
    pub fn transform<F: From<T>>(self) -> WithEncoded<F> {
        WithEncoded(self.0, self.1.into())
    }

    /// Split the wrapper into [`Bytes`] and value tuple
    pub fn split(self) -> (Bytes, T) {
        (self.0, self.1)
    }

    /// Maps the inner value to a new value using the given function.
    pub fn map<U, F: FnOnce(T) -> U>(self, op: F) -> WithEncoded<U> {
        WithEncoded(self.0, op(self.1))
    }
}

impl<T> WithEncoded<Option<T>> {
    /// returns `None` if the inner value is `None`, otherwise returns `Some(WithEncoded<T>)`.
    pub fn transpose(self) -> Option<WithEncoded<T>> {
        self.1.map(|v| WithEncoded(self.0, v))
    }
}

/// Bincode-compatible transaction type serde implementations.
#[cfg(feature = "serde-bincode-compat")]
pub mod serde_bincode_compat {
    use alloc::borrow::Cow;
    use alloy_consensus::{
        transaction::serde_bincode_compat::{TxEip1559, TxEip2930, TxEip7702, TxLegacy},
        TxEip4844,
    };
    use alloy_primitives::{Signature, TxHash};
    #[cfg(feature = "optimism")]
    use op_alloy_consensus::serde_bincode_compat::TxDeposit;
    use serde::{Deserialize, Deserializer, Serialize, Serializer};
    use serde_with::{DeserializeAs, SerializeAs};

    /// Bincode-compatible [`super::Transaction`] serde implementation.
    ///
    /// Intended to use with the [`serde_with::serde_as`] macro in the following way:
    /// ```rust
    /// use reth_primitives::{serde_bincode_compat, Transaction};
    /// use serde::{Deserialize, Serialize};
    /// use serde_with::serde_as;
    ///
    /// #[serde_as]
    /// #[derive(Serialize, Deserialize)]
    /// struct Data {
    ///     #[serde_as(as = "serde_bincode_compat::transaction::Transaction")]
    ///     transaction: Transaction,
    /// }
    /// ```
    #[derive(Debug, Serialize, Deserialize)]
    #[allow(missing_docs)]
    pub enum Transaction<'a> {
        Legacy(TxLegacy<'a>),
        Eip2930(TxEip2930<'a>),
        Eip1559(TxEip1559<'a>),
        Eip4844(Cow<'a, TxEip4844>),
        Eip7702(TxEip7702<'a>),
        #[cfg(feature = "optimism")]
        #[cfg(feature = "optimism")]
        Deposit(TxDeposit<'a>),
    }

    impl<'a> From<&'a super::Transaction> for Transaction<'a> {
        fn from(value: &'a super::Transaction) -> Self {
            match value {
                super::Transaction::Legacy(tx) => Self::Legacy(TxLegacy::from(tx)),
                super::Transaction::Eip2930(tx) => Self::Eip2930(TxEip2930::from(tx)),
                super::Transaction::Eip1559(tx) => Self::Eip1559(TxEip1559::from(tx)),
                super::Transaction::Eip4844(tx) => Self::Eip4844(Cow::Borrowed(tx)),
                super::Transaction::Eip7702(tx) => Self::Eip7702(TxEip7702::from(tx)),
                #[cfg(feature = "optimism")]
                super::Transaction::Deposit(tx) => Self::Deposit(TxDeposit::from(tx)),
            }
        }
    }

    impl<'a> From<Transaction<'a>> for super::Transaction {
        fn from(value: Transaction<'a>) -> Self {
            match value {
                Transaction::Legacy(tx) => Self::Legacy(tx.into()),
                Transaction::Eip2930(tx) => Self::Eip2930(tx.into()),
                Transaction::Eip1559(tx) => Self::Eip1559(tx.into()),
                Transaction::Eip4844(tx) => Self::Eip4844(tx.into_owned()),
                Transaction::Eip7702(tx) => Self::Eip7702(tx.into()),
                #[cfg(feature = "optimism")]
                Transaction::Deposit(tx) => Self::Deposit(tx.into()),
            }
        }
    }

    impl SerializeAs<super::Transaction> for Transaction<'_> {
        fn serialize_as<S>(source: &super::Transaction, serializer: S) -> Result<S::Ok, S::Error>
        where
            S: Serializer,
        {
            Transaction::from(source).serialize(serializer)
        }
    }

    impl<'de> DeserializeAs<'de, super::Transaction> for Transaction<'de> {
        fn deserialize_as<D>(deserializer: D) -> Result<super::Transaction, D::Error>
        where
            D: Deserializer<'de>,
        {
            Transaction::deserialize(deserializer).map(Into::into)
        }
    }

    /// Bincode-compatible [`super::TransactionSigned`] serde implementation.
    ///
    /// Intended to use with the [`serde_with::serde_as`] macro in the following way:
    /// ```rust
    /// use reth_primitives::{serde_bincode_compat, TransactionSigned};
    /// use serde::{Deserialize, Serialize};
    /// use serde_with::serde_as;
    ///
    /// #[serde_as]
    /// #[derive(Serialize, Deserialize)]
    /// struct Data {
    ///     #[serde_as(as = "serde_bincode_compat::transaction::TransactionSigned")]
    ///     transaction: TransactionSigned,
    /// }
    /// ```
    #[derive(Debug, Serialize, Deserialize)]
    pub struct TransactionSigned<'a> {
        hash: TxHash,
        signature: Signature,
        transaction: Transaction<'a>,
    }

    impl<'a> From<&'a super::TransactionSigned> for TransactionSigned<'a> {
        fn from(value: &'a super::TransactionSigned) -> Self {
            Self {
                hash: value.hash,
                signature: value.signature,
                transaction: Transaction::from(&value.transaction),
            }
        }
    }

    impl<'a> From<TransactionSigned<'a>> for super::TransactionSigned {
        fn from(value: TransactionSigned<'a>) -> Self {
            Self {
                hash: value.hash,
                signature: value.signature,
                transaction: value.transaction.into(),
            }
        }
    }

    impl SerializeAs<super::TransactionSigned> for TransactionSigned<'_> {
        fn serialize_as<S>(
            source: &super::TransactionSigned,
            serializer: S,
        ) -> Result<S::Ok, S::Error>
        where
            S: Serializer,
        {
            TransactionSigned::from(source).serialize(serializer)
        }
    }

    impl<'de> DeserializeAs<'de, super::TransactionSigned> for TransactionSigned<'de> {
        fn deserialize_as<D>(deserializer: D) -> Result<super::TransactionSigned, D::Error>
        where
            D: Deserializer<'de>,
        {
            TransactionSigned::deserialize(deserializer).map(Into::into)
        }
    }

    #[cfg(test)]
    mod tests {
        use super::super::{serde_bincode_compat, Transaction, TransactionSigned};

        use arbitrary::Arbitrary;
        use rand::Rng;
        use reth_testing_utils::generators;
        use serde::{Deserialize, Serialize};
        use serde_with::serde_as;

        #[test]
        fn test_transaction_bincode_roundtrip() {
            #[serde_as]
            #[derive(Debug, PartialEq, Eq, Serialize, Deserialize)]
            struct Data {
                #[serde_as(as = "serde_bincode_compat::Transaction")]
                transaction: Transaction,
            }

            let mut bytes = [0u8; 1024];
            generators::rng().fill(bytes.as_mut_slice());
            let data = Data {
                transaction: Transaction::arbitrary(&mut arbitrary::Unstructured::new(&bytes))
                    .unwrap(),
            };

            let encoded = bincode::serialize(&data).unwrap();
            let decoded: Data = bincode::deserialize(&encoded).unwrap();
            assert_eq!(decoded, data);
        }

        #[test]
        fn test_transaction_signed_bincode_roundtrip() {
            #[serde_as]
            #[derive(Debug, PartialEq, Eq, Serialize, Deserialize)]
            struct Data {
                #[serde_as(as = "serde_bincode_compat::TransactionSigned")]
                transaction: TransactionSigned,
            }

            let mut bytes = [0u8; 1024];
            generators::rng().fill(bytes.as_mut_slice());
            let data = Data {
                transaction: TransactionSigned::arbitrary(&mut arbitrary::Unstructured::new(
                    &bytes,
                ))
                .unwrap(),
            };

            let encoded = bincode::serialize(&data).unwrap();
            let decoded: Data = bincode::deserialize(&encoded).unwrap();
            assert_eq!(decoded, data);
        }
    }
}

#[cfg(test)]
mod tests {
    use crate::{
        transaction::{TxEip1559, TxKind, TxLegacy},
        Transaction, TransactionSigned, TransactionSignedEcRecovered, TransactionSignedNoHash,
    };
    use alloy_consensus::Transaction as _;
    use alloy_eips::eip2718::{Decodable2718, Encodable2718};
    use alloy_primitives::{
        address, b256, bytes, hex, Address, Bytes, Parity, Signature, B256, U256,
    };
    use alloy_rlp::{Decodable, Encodable, Error as RlpError};
    use reth_chainspec::MIN_TRANSACTION_GAS;
    use reth_codecs::Compact;
    use std::str::FromStr;

    #[test]
    fn test_decode_empty_typed_tx() {
        let input = [0x80u8];
        let res = TransactionSigned::decode(&mut &input[..]).unwrap_err();
        assert_eq!(RlpError::InputTooShort, res);
    }

    #[test]
    fn raw_kind_encoding_sanity() {
        // check the 0x80 encoding for Create
        let mut buf = Vec::new();
        TxKind::Create.encode(&mut buf);
        assert_eq!(buf, vec![0x80]);

        // check decoding
        let buf = [0x80];
        let decoded = TxKind::decode(&mut &buf[..]).unwrap();
        assert_eq!(decoded, TxKind::Create);
    }

    #[test]
    fn test_decode_create_goerli() {
        // test that an example create tx from goerli decodes properly
        let tx_bytes = hex!("b901f202f901ee05228459682f008459682f11830209bf8080b90195608060405234801561001057600080fd5b50610175806100206000396000f3fe608060405234801561001057600080fd5b506004361061002b5760003560e01c80630c49c36c14610030575b600080fd5b61003861004e565b604051610045919061011d565b60405180910390f35b60606020600052600f6020527f68656c6c6f2073746174656d696e64000000000000000000000000000000000060405260406000f35b600081519050919050565b600082825260208201905092915050565b60005b838110156100be5780820151818401526020810190506100a3565b838111156100cd576000848401525b50505050565b6000601f19601f8301169050919050565b60006100ef82610084565b6100f9818561008f565b93506101098185602086016100a0565b610112816100d3565b840191505092915050565b6000602082019050818103600083015261013781846100e4565b90509291505056fea264697066735822122051449585839a4ea5ac23cae4552ef8a96b64ff59d0668f76bfac3796b2bdbb3664736f6c63430008090033c080a0136ebffaa8fc8b9fda9124de9ccb0b1f64e90fbd44251b4c4ac2501e60b104f9a07eb2999eec6d185ef57e91ed099afb0a926c5b536f0155dd67e537c7476e1471");

        let decoded = TransactionSigned::decode(&mut &tx_bytes[..]).unwrap();
        assert_eq!(tx_bytes.len(), decoded.length());
        assert_eq!(tx_bytes, &alloy_rlp::encode(decoded)[..]);
    }

    #[test]
    fn test_decode_recover_mainnet_tx() {
        // random mainnet tx <https://etherscan.io/tx/0x86718885c4b4218c6af87d3d0b0d83e3cc465df2a05c048aa4db9f1a6f9de91f>
        let tx_bytes = hex!("02f872018307910d808507204d2cb1827d0094388c818ca8b9251b393131c08a736a67ccb19297880320d04823e2701c80c001a0cf024f4815304df2867a1a74e9d2707b6abda0337d2d54a4438d453f4160f190a07ac0e6b3bc9395b5b9c8b9e6d77204a236577a5b18467b9175c01de4faa208d9");

        let decoded = TransactionSigned::decode_2718(&mut &tx_bytes[..]).unwrap();
        assert_eq!(
            decoded.recover_signer(),
            Some(Address::from_str("0x95222290DD7278Aa3Ddd389Cc1E1d165CC4BAfe5").unwrap())
        );
    }

    #[test]
    // Test vector from https://sepolia.etherscan.io/tx/0x9a22ccb0029bc8b0ddd073be1a1d923b7ae2b2ea52100bae0db4424f9107e9c0
    // Blobscan: https://sepolia.blobscan.com/tx/0x9a22ccb0029bc8b0ddd073be1a1d923b7ae2b2ea52100bae0db4424f9107e9c0
    fn test_decode_recover_sepolia_4844_tx() {
        use crate::TxType;
        use alloy_primitives::{address, b256};

        // https://sepolia.etherscan.io/getRawTx?tx=0x9a22ccb0029bc8b0ddd073be1a1d923b7ae2b2ea52100bae0db4424f9107e9c0
        let raw_tx = alloy_primitives::hex::decode("0x03f9011d83aa36a7820fa28477359400852e90edd0008252089411e9ca82a3a762b4b5bd264d4173a242e7a770648080c08504a817c800f8a5a0012ec3d6f66766bedb002a190126b3549fce0047de0d4c25cffce0dc1c57921aa00152d8e24762ff22b1cfd9f8c0683786a7ca63ba49973818b3d1e9512cd2cec4a0013b98c6c83e066d5b14af2b85199e3d4fc7d1e778dd53130d180f5077e2d1c7a001148b495d6e859114e670ca54fb6e2657f0cbae5b08063605093a4b3dc9f8f1a0011ac212f13c5dff2b2c6b600a79635103d6f580a4221079951181b25c7e654901a0c8de4cced43169f9aa3d36506363b2d2c44f6c49fc1fd91ea114c86f3757077ea01e11fdd0d1934eda0492606ee0bb80a7bf8f35cc5f86ec60fe5031ba48bfd544").unwrap();
        let decoded = TransactionSigned::decode_2718(&mut raw_tx.as_slice()).unwrap();
        assert_eq!(decoded.tx_type(), TxType::Eip4844);

        let from = decoded.recover_signer();
        assert_eq!(from, Some(address!("A83C816D4f9b2783761a22BA6FADB0eB0606D7B2")));

        let tx = decoded.transaction;

        assert_eq!(tx.to(), Some(address!("11E9CA82A3a762b4B5bd264d4173a242e7a77064")));

        assert_eq!(
            tx.blob_versioned_hashes(),
            Some(vec![
                b256!("012ec3d6f66766bedb002a190126b3549fce0047de0d4c25cffce0dc1c57921a"),
                b256!("0152d8e24762ff22b1cfd9f8c0683786a7ca63ba49973818b3d1e9512cd2cec4"),
                b256!("013b98c6c83e066d5b14af2b85199e3d4fc7d1e778dd53130d180f5077e2d1c7"),
                b256!("01148b495d6e859114e670ca54fb6e2657f0cbae5b08063605093a4b3dc9f8f1"),
                b256!("011ac212f13c5dff2b2c6b600a79635103d6f580a4221079951181b25c7e6549"),
            ])
        );
    }

    #[test]
    fn decode_transaction_consumes_buffer() {
        let bytes = &mut &hex!("b87502f872041a8459682f008459682f0d8252089461815774383099e24810ab832a5b2a5425c154d58829a2241af62c000080c001a059e6b67f48fb32e7e570dfb11e042b5ad2e55e3ce3ce9cd989c7e06e07feeafda0016b83f4f980694ed2eee4d10667242b1f40dc406901b34125b008d334d47469")[..];
        let _transaction_res = TransactionSigned::decode(bytes).unwrap();
        assert_eq!(
            bytes.len(),
            0,
            "did not consume all bytes in the buffer, {:?} remaining",
            bytes.len()
        );
    }

    #[test]
    fn decode_multiple_network_txs() {
        let bytes = hex!("f86b02843b9aca00830186a094d3e8763675e4c425df46cc3b5c0f6cbdac39604687038d7ea4c68000802ba00eb96ca19e8a77102767a41fc85a36afd5c61ccb09911cec5d3e86e193d9c5aea03a456401896b1b6055311536bf00a718568c744d8c1f9df59879e8350220ca18");
        let transaction = Transaction::Legacy(TxLegacy {
            chain_id: Some(4u64),
            nonce: 2,
            gas_price: 1000000000,
            gas_limit: 100000,
            to: Address::from_str("d3e8763675e4c425df46cc3b5c0f6cbdac396046").unwrap().into(),
            value: U256::from(1000000000000000u64),
            input: Bytes::default(),
        });
        let signature = Signature::new(
            U256::from_str("0xeb96ca19e8a77102767a41fc85a36afd5c61ccb09911cec5d3e86e193d9c5ae")
                .unwrap(),
            U256::from_str("0x3a456401896b1b6055311536bf00a718568c744d8c1f9df59879e8350220ca18")
                .unwrap(),
            Parity::Eip155(43),
        );
        let hash = b256!("a517b206d2223278f860ea017d3626cacad4f52ff51030dc9a96b432f17f8d34");
        test_decode_and_encode(&bytes, transaction, signature, Some(hash));

        let bytes = hex!("f86b01843b9aca00830186a094d3e8763675e4c425df46cc3b5c0f6cbdac3960468702769bb01b2a00802ba0e24d8bd32ad906d6f8b8d7741e08d1959df021698b19ee232feba15361587d0aa05406ad177223213df262cb66ccbb2f46bfdccfdfbbb5ffdda9e2c02d977631da");
        let transaction = Transaction::Legacy(TxLegacy {
            chain_id: Some(4),
            nonce: 1u64,
            gas_price: 1000000000,
            gas_limit: 100000,
            to: Address::from_slice(&hex!("d3e8763675e4c425df46cc3b5c0f6cbdac396046")[..]).into(),
            value: U256::from(693361000000000u64),
            input: Default::default(),
        });
        let signature = Signature::new(
            U256::from_str("0xe24d8bd32ad906d6f8b8d7741e08d1959df021698b19ee232feba15361587d0a")
                .unwrap(),
            U256::from_str("0x5406ad177223213df262cb66ccbb2f46bfdccfdfbbb5ffdda9e2c02d977631da")
                .unwrap(),
            Parity::Eip155(43),
        );
        test_decode_and_encode(&bytes, transaction, signature, None);

        let bytes = hex!("f86b0384773594008398968094d3e8763675e4c425df46cc3b5c0f6cbdac39604687038d7ea4c68000802ba0ce6834447c0a4193c40382e6c57ae33b241379c5418caac9cdc18d786fd12071a03ca3ae86580e94550d7c071e3a02eadb5a77830947c9225165cf9100901bee88");
        let transaction = Transaction::Legacy(TxLegacy {
            chain_id: Some(4),
            nonce: 3,
            gas_price: 2000000000,
            gas_limit: 10000000,
            to: Address::from_slice(&hex!("d3e8763675e4c425df46cc3b5c0f6cbdac396046")[..]).into(),
            value: U256::from(1000000000000000u64),
            input: Bytes::default(),
        });
        let signature = Signature::new(
            U256::from_str("0xce6834447c0a4193c40382e6c57ae33b241379c5418caac9cdc18d786fd12071")
                .unwrap(),
            U256::from_str("0x3ca3ae86580e94550d7c071e3a02eadb5a77830947c9225165cf9100901bee88")
                .unwrap(),
            Parity::Eip155(43),
        );
        test_decode_and_encode(&bytes, transaction, signature, None);

        let bytes = hex!("b87502f872041a8459682f008459682f0d8252089461815774383099e24810ab832a5b2a5425c154d58829a2241af62c000080c001a059e6b67f48fb32e7e570dfb11e042b5ad2e55e3ce3ce9cd989c7e06e07feeafda0016b83f4f980694ed2eee4d10667242b1f40dc406901b34125b008d334d47469");
        let transaction = Transaction::Eip1559(TxEip1559 {
            chain_id: 4,
            nonce: 26,
            max_priority_fee_per_gas: 1500000000,
            max_fee_per_gas: 1500000013,
            gas_limit: MIN_TRANSACTION_GAS,
            to: Address::from_slice(&hex!("61815774383099e24810ab832a5b2a5425c154d5")[..]).into(),
            value: U256::from(3000000000000000000u64),
            input: Default::default(),
            access_list: Default::default(),
        });
        let signature = Signature::new(
            U256::from_str("0x59e6b67f48fb32e7e570dfb11e042b5ad2e55e3ce3ce9cd989c7e06e07feeafd")
                .unwrap(),
            U256::from_str("0x016b83f4f980694ed2eee4d10667242b1f40dc406901b34125b008d334d47469")
                .unwrap(),
            Parity::Parity(true),
        );
        test_decode_and_encode(&bytes, transaction, signature, None);

        let bytes = hex!("f8650f84832156008287fb94cf7f9e66af820a19257a2108375b180b0ec491678204d2802ca035b7bfeb9ad9ece2cbafaaf8e202e706b4cfaeb233f46198f00b44d4a566a981a0612638fb29427ca33b9a3be2a0a561beecfe0269655be160d35e72d366a6a860");
        let transaction = Transaction::Legacy(TxLegacy {
            chain_id: Some(4),
            nonce: 15,
            gas_price: 2200000000,
            gas_limit: 34811,
            to: Address::from_slice(&hex!("cf7f9e66af820a19257a2108375b180b0ec49167")[..]).into(),
            value: U256::from(1234),
            input: Bytes::default(),
        });
        let signature = Signature::new(
            U256::from_str("0x35b7bfeb9ad9ece2cbafaaf8e202e706b4cfaeb233f46198f00b44d4a566a981")
                .unwrap(),
            U256::from_str("0x612638fb29427ca33b9a3be2a0a561beecfe0269655be160d35e72d366a6a860")
                .unwrap(),
            Parity::Eip155(44),
        );
        test_decode_and_encode(&bytes, transaction, signature, None);
    }

    fn test_decode_and_encode(
        bytes: &[u8],
        transaction: Transaction,
        signature: Signature,
        hash: Option<B256>,
    ) {
        let expected = TransactionSigned::from_transaction_and_signature(transaction, signature);
        if let Some(hash) = hash {
            assert_eq!(hash, expected.hash);
        }
        assert_eq!(bytes.len(), expected.length());

        let decoded = TransactionSigned::decode(&mut &bytes[..]).unwrap();
        assert_eq!(expected, decoded);
        assert_eq!(bytes, &alloy_rlp::encode(expected));
    }

    #[test]
    fn decode_raw_tx_and_recover_signer() {
        use alloy_primitives::hex_literal::hex;
        // transaction is from ropsten

        let hash: B256 =
            hex!("559fb34c4a7f115db26cbf8505389475caaab3df45f5c7a0faa4abfa3835306c").into();
        let signer: Address = hex!("641c5d790f862a58ec7abcfd644c0442e9c201b3").into();
        let raw = hex!("f88b8212b085028fa6ae00830f424094aad593da0c8116ef7d2d594dd6a63241bccfc26c80a48318b64b000000000000000000000000641c5d790f862a58ec7abcfd644c0442e9c201b32aa0a6ef9e170bca5ffb7ac05433b13b7043de667fbb0b4a5e45d3b54fb2d6efcc63a0037ec2c05c3d60c5f5f78244ce0a3859e3a18a36c61efb061b383507d3ce19d2");

        let mut pointer = raw.as_ref();
        let tx = TransactionSigned::decode(&mut pointer).unwrap();
        assert_eq!(tx.hash(), hash, "Expected same hash");
        assert_eq!(tx.recover_signer(), Some(signer), "Recovering signer should pass.");
    }

    #[test]
    fn test_envelop_encode() {
        // random tx: <https://etherscan.io/getRawTx?tx=0x9448608d36e721ef403c53b00546068a6474d6cbab6816c3926de449898e7bce>
        let input = hex!("02f871018302a90f808504890aef60826b6c94ddf4c5025d1a5742cf12f74eec246d4432c295e487e09c3bbcc12b2b80c080a0f21a4eacd0bf8fea9c5105c543be5a1d8c796516875710fafafdf16d16d8ee23a001280915021bb446d1973501a67f93d2b38894a514b976e7b46dc2fe54598d76");
        let decoded = TransactionSigned::decode(&mut &input[..]).unwrap();

        let encoded = decoded.encoded_2718();
        assert_eq!(encoded[..], input);
    }

    #[test]
    fn test_envelop_decode() {
        // random tx: <https://etherscan.io/getRawTx?tx=0x9448608d36e721ef403c53b00546068a6474d6cbab6816c3926de449898e7bce>
        let input = bytes!("02f871018302a90f808504890aef60826b6c94ddf4c5025d1a5742cf12f74eec246d4432c295e487e09c3bbcc12b2b80c080a0f21a4eacd0bf8fea9c5105c543be5a1d8c796516875710fafafdf16d16d8ee23a001280915021bb446d1973501a67f93d2b38894a514b976e7b46dc2fe54598d76");
        let decoded = TransactionSigned::decode_2718(&mut input.as_ref()).unwrap();

        let encoded = decoded.encoded_2718();
        assert_eq!(encoded, input);
    }

    #[test]
    fn test_decode_signed_ec_recovered_transaction() {
        // random tx: <https://etherscan.io/getRawTx?tx=0x9448608d36e721ef403c53b00546068a6474d6cbab6816c3926de449898e7bce>
        let input = hex!("02f871018302a90f808504890aef60826b6c94ddf4c5025d1a5742cf12f74eec246d4432c295e487e09c3bbcc12b2b80c080a0f21a4eacd0bf8fea9c5105c543be5a1d8c796516875710fafafdf16d16d8ee23a001280915021bb446d1973501a67f93d2b38894a514b976e7b46dc2fe54598d76");
        let tx = TransactionSigned::decode(&mut &input[..]).unwrap();
        let recovered = tx.into_ecrecovered().unwrap();

        let decoded =
            TransactionSignedEcRecovered::decode(&mut &alloy_rlp::encode(&recovered)[..]).unwrap();
        assert_eq!(recovered, decoded)
    }

    #[test]
    fn test_decode_tx() {
        // some random transactions pulled from hive tests
        let data = hex!("b86f02f86c0705843b9aca008506fc23ac00830124f89400000000000000000000000000000000000003160180c001a00293c713e2f1eab91c366621ff2f867e05ad7e99d4aa5d069aafeb9e1e8c9b6aa05ec6c0605ff20b57c90a6484ec3b0509e5923733d06f9b69bee9a2dabe4f1352");
        let tx = TransactionSigned::decode(&mut data.as_slice()).unwrap();
        let mut b = Vec::with_capacity(data.len());
        tx.encode(&mut b);
        assert_eq!(data.as_slice(), b.as_slice());

        let data = hex!("f865048506fc23ac00830124f8940000000000000000000000000000000000000316018032a06b8fdfdcb84790816b7af85b19305f493665fe8b4e7c51ffdd7cc144cd776a60a028a09ab55def7b8d6602ba1c97a0ebbafe64ffc9c8e89520cec97a8edfb2ebe9");
        let tx = TransactionSigned::decode(&mut data.as_slice()).unwrap();
        let mut b = Vec::with_capacity(data.len());
        tx.encode(&mut b);
        assert_eq!(data.as_slice(), b.as_slice());
    }

    #[cfg(feature = "secp256k1")]
    proptest::proptest! {
        #![proptest_config(proptest::prelude::ProptestConfig::with_cases(1))]

        #[test]
        fn test_parallel_recovery_order(txes in proptest::collection::vec(
            proptest_arbitrary_interop::arb::<Transaction>(),
            *crate::transaction::PARALLEL_SENDER_RECOVERY_THRESHOLD * 5
        )) {
            let mut rng =rand::thread_rng();
            let secp = secp256k1::Secp256k1::new();
            let txes: Vec<TransactionSigned> = txes.into_iter().map(|mut tx| {
                 if let Some(chain_id) = tx.chain_id() {
                    // Otherwise we might overflow when calculating `v` on `recalculate_hash`
                    tx.set_chain_id(chain_id % (u64::MAX / 2 - 36));
                }

                let key_pair = secp256k1::Keypair::new(&secp, &mut rng);

                let signature =
                    crate::sign_message(B256::from_slice(&key_pair.secret_bytes()[..]), tx.signature_hash()).unwrap();

                TransactionSigned::from_transaction_and_signature(tx, signature)
            }).collect();

            let parallel_senders = TransactionSigned::recover_signers(&txes, txes.len()).unwrap();
            let seq_senders = txes.iter().map(|tx| tx.recover_signer()).collect::<Option<Vec<_>>>().unwrap();

            assert_eq!(parallel_senders, seq_senders);
        }
    }

    // <https://etherscan.io/tx/0x280cde7cdefe4b188750e76c888f13bd05ce9a4d7767730feefe8a0e50ca6fc4>
    #[test]
    fn recover_legacy_singer() {
        let data = hex!("f9015482078b8505d21dba0083022ef1947a250d5630b4cf539739df2c5dacb4c659f2488d880c46549a521b13d8b8e47ff36ab50000000000000000000000000000000000000000000066ab5a608bd00a23f2fe000000000000000000000000000000000000000000000000000000000000008000000000000000000000000048c04ed5691981c42154c6167398f95e8f38a7ff00000000000000000000000000000000000000000000000000000000632ceac70000000000000000000000000000000000000000000000000000000000000002000000000000000000000000c02aaa39b223fe8d0a0e5c4f27ead9083c756cc20000000000000000000000006c6ee5e31d828de241282b9606c8e98ea48526e225a0c9077369501641a92ef7399ff81c21639ed4fd8fc69cb793cfa1dbfab342e10aa0615facb2f1bcf3274a354cfe384a38d0cc008a11c2dd23a69111bc6930ba27a8");
        let tx = TransactionSigned::decode_rlp_legacy_transaction(&mut data.as_slice()).unwrap();
        assert!(tx.is_legacy());
        let sender = tx.recover_signer().unwrap();
        assert_eq!(sender, address!("a12e1462d0ceD572f396F58B6E2D03894cD7C8a4"));
    }

    // <https://github.com/alloy-rs/alloy/issues/141>
    // <https://etherscan.io/tx/0xce4dc6d7a7549a98ee3b071b67e970879ff51b5b95d1c340bacd80fa1e1aab31>
    #[test]
    fn recover_enveloped() {
        let data = hex!("02f86f0102843b9aca0085029e7822d68298f094d9e1459a7a482635700cbc20bbaf52d495ab9c9680841b55ba3ac080a0c199674fcb29f353693dd779c017823b954b3c69dffa3cd6b2a6ff7888798039a028ca912de909e7e6cdef9cdcaf24c54dd8c1032946dfa1d85c206b32a9064fe8");
        let tx = TransactionSigned::decode_2718(&mut data.as_slice()).unwrap();
        let sender = tx.recover_signer().unwrap();
        assert_eq!(sender, address!("001e2b7dE757bA469a57bF6b23d982458a07eFcE"));
        assert_eq!(tx.to(), Some(address!("D9e1459A7A482635700cBc20BBAF52D495Ab9C96")));
        assert_eq!(tx.input().as_ref(), hex!("1b55ba3a"));
        let encoded = tx.encoded_2718();
        assert_eq!(encoded.as_ref(), data.to_vec());
    }

    // <https://github.com/paradigmxyz/reth/issues/7750>
    // <https://etherscan.io/tx/0x2084b8144eea4031c2fa7dfe343498c5e665ca85ed17825f2925f0b5b01c36ac>
    #[test]
    fn recover_pre_eip2() {
        let data = hex!("f8ea0c850ba43b7400832dc6c0942935aa0a2d2fbb791622c29eb1c117b65b7a908580b884590528a9000000000000000000000001878ace42092b7f1ae1f28d16c1272b1aa80ca4670000000000000000000000000000000000000000000000000000000000000002000000000000000000000000000000000000000000000000d02ab486cedc0000000000000000000000000000000000000000000000000000557fe293cabc08cf1ca05bfaf3fda0a56b49cc78b22125feb5ae6a99d2b4781f00507d8b02c173771c85a0b5da0dbe6c5bc53740d0071fc83eb17ba0f709e49e9ae7df60dee625ef51afc5");
        let tx = TransactionSigned::decode_2718(&mut data.as_slice()).unwrap();
        let sender = tx.recover_signer();
        assert!(sender.is_none());
        let sender = tx.recover_signer_unchecked().unwrap();

        assert_eq!(sender, address!("7e9e359edf0dbacf96a9952fa63092d919b0842b"));
    }

    #[test]
    fn transaction_signed_no_hash_zstd_codec() {
        // will use same signature everywhere.
        // We don't need signature to match tx, just decoded to the same signature
        let signature = Signature::new(
            U256::from_str("0xeb96ca19e8a77102767a41fc85a36afd5c61ccb09911cec5d3e86e193d9c5ae")
                .unwrap(),
            U256::from_str("0x3a456401896b1b6055311536bf00a718568c744d8c1f9df59879e8350220ca18")
                .unwrap(),
            Parity::Eip155(43),
        );

        let inputs: Vec<Vec<u8>> = vec![
            vec![],
            vec![0],
            vec![255],
            vec![1u8; 31],
            vec![255u8; 31],
            vec![1u8; 32],
            vec![255u8; 32],
            vec![1u8; 64],
            vec![255u8; 64],
        ];

        for input in inputs {
            let transaction = Transaction::Legacy(TxLegacy {
                chain_id: Some(4u64),
                nonce: 2,
                gas_price: 1000000000,
                gas_limit: 100000,
                to: Address::from_str("d3e8763675e4c425df46cc3b5c0f6cbdac396046").unwrap().into(),
                value: U256::from(1000000000000000u64),
                input: Bytes::from(input),
            });

            let tx_signed_no_hash = TransactionSignedNoHash { signature, transaction };
            test_transaction_signed_to_from_compact(tx_signed_no_hash);
        }
    }

    fn test_transaction_signed_to_from_compact(tx_signed_no_hash: TransactionSignedNoHash) {
        // zstd aware `to_compact`
        let mut buff: Vec<u8> = Vec::new();
        let written_bytes = tx_signed_no_hash.to_compact(&mut buff);
        let (decoded, _) = TransactionSignedNoHash::from_compact(&buff, written_bytes);
        assert_eq!(tx_signed_no_hash, decoded);
    }

    #[test]
    fn create_txs_disallowed_for_eip4844() {
        let data =
            [3, 208, 128, 128, 123, 128, 120, 128, 129, 129, 128, 192, 129, 129, 192, 128, 128, 9];
        let res = TransactionSigned::decode_2718(&mut &data[..]);

        assert!(res.is_err());
    }
}<|MERGE_RESOLUTION|>--- conflicted
+++ resolved
@@ -36,14 +36,7 @@
 pub use sidecar::{BlobTransaction, BlobTransactionSidecar};
 
 pub use compat::FillTxEnv;
-<<<<<<< HEAD
-pub use signature::{
-    extract_chain_id, legacy_parity, recover_signer, recover_signer_unchecked, with_eip155_parity,
-    Signature,
-};
-=======
 pub use signature::{extract_chain_id, legacy_parity, recover_signer, recover_signer_unchecked};
->>>>>>> 967cbc4e
 pub use tx_type::TxType;
 pub use variant::TransactionSignedVariant;
 
