use crate::transaction::util::secp256k1;
use alloy_consensus::transaction::from_eip155_value;
use alloy_primitives::{Address, PrimitiveSignature as Signature, B256, U256};
use alloy_rlp::Decodable;

/// The order of the secp256k1 curve, divided by two. Signatures that should be checked according
/// to EIP-2 should have an S value less than or equal to this.
///
/// `57896044618658097711785492504343953926418782139537452191302581570759080747168`
const SECP256K1N_HALF: U256 = U256::from_be_bytes([
    0x7F, 0xFF, 0xFF, 0xFF, 0xFF, 0xFF, 0xFF, 0xFF, 0xFF, 0xFF, 0xFF, 0xFF, 0xFF, 0xFF, 0xFF, 0xFF,
    0x5D, 0x57, 0x6E, 0x73, 0x57, 0xA4, 0x50, 0x1D, 0xDF, 0xE9, 0x2F, 0x46, 0x68, 0x1B, 0x20, 0xA0,
]);

pub(crate) fn decode_with_eip155_chain_id(
    buf: &mut &[u8],
) -> alloy_rlp::Result<(Signature, Option<u64>)> {
    let v: u64 = Decodable::decode(buf)?;
    let r: U256 = Decodable::decode(buf)?;
    let s: U256 = Decodable::decode(buf)?;

<<<<<<< HEAD
    if matches!(v, Parity::Parity(_)) {
        return Err(alloy_rlp::Error::Custom("invalid parity for legacy transaction"));
    }

    Ok((Signature::new(r, s, v), v.chain_id()))
=======
    let Some((parity, chain_id)) = from_eip155_value(v) else {
        // pre bedrock system transactions were sent from the zero address as legacy
        // transactions with an empty signature
        //
        // NOTE: this is very hacky and only relevant for op-mainnet pre bedrock
        #[cfg(feature = "optimism")]
        if v == 0 && r.is_zero() && s.is_zero() {
            return Ok((Signature::new(r, s, false), None))
        }
        return Err(alloy_rlp::Error::Custom("invalid parity for legacy transaction"))
    };

    Ok((Signature::new(r, s, parity), chain_id))
>>>>>>> 3774100a
}

/// Recover signer from message hash, _without ensuring that the signature has a low `s`
/// value_.
///
/// Using this for signature validation will succeed, even if the signature is malleable or not
/// compliant with EIP-2. This is provided for compatibility with old signatures which have
/// large `s` values.
pub fn recover_signer_unchecked(signature: &Signature, hash: B256) -> Option<Address> {
    let mut sig: [u8; 65] = [0; 65];

    sig[0..32].copy_from_slice(&signature.r().to_be_bytes::<32>());
    sig[32..64].copy_from_slice(&signature.s().to_be_bytes::<32>());
    sig[64] = signature.v() as u8;

    // NOTE: we are removing error from underlying crypto library as it will restrain primitive
    // errors and we care only if recovery is passing or not.
    secp256k1::recover_signer_unchecked(&sig, &hash.0).ok()
}

/// Recover signer address from message hash. This ensures that the signature S value is
/// greater than `secp256k1n / 2`, as specified in
/// [EIP-2](https://eips.ethereum.org/EIPS/eip-2).
///
/// If the S value is too large, then this will return `None`
pub fn recover_signer(signature: &Signature, hash: B256) -> Option<Address> {
    if signature.s() > SECP256K1N_HALF {
        return None
    }

    recover_signer_unchecked(signature, hash)
}

<<<<<<< HEAD
/// Returns [Parity] value based on `chain_id` for legacy transaction signature.
#[allow(clippy::missing_const_for_fn)]
pub fn legacy_parity(signature: &Signature, chain_id: Option<u64>) -> Parity {
    if let Some(chain_id) = chain_id {
        Parity::Parity(signature.v().y_parity()).with_chain_id(chain_id)
    } else {
        Parity::NonEip155(signature.v().y_parity())
    }
}

/// Returns a signature with the given chain ID applied to the `v` value.
pub(crate) fn with_eip155_parity(signature: &Signature, chain_id: Option<u64>) -> Signature {
    Signature::new(signature.r(), signature.s(), legacy_parity(signature, chain_id))
}

/// Outputs (`odd_y_parity`, `chain_id`) from the `v` value.
/// This doesn't check validity of the `v` value for optimism.
#[inline]
pub const fn extract_chain_id(v: u64) -> alloy_rlp::Result<(bool, Option<u64>)> {
    if v < 35 {
        // non-EIP-155 legacy scheme, v = 27 for even y-parity, v = 28 for odd y-parity
        if v != 27 && v != 28 {
            return Err(RlpError::Custom("invalid Ethereum signature (V is not 27 or 28)"))
        }
        Ok((v == 28, None))
    } else {
        // EIP-155: v = {0, 1} + CHAIN_ID * 2 + 35
        let odd_y_parity = ((v - 35) % 2) != 0;
        let chain_id = (v - 35) >> 1;
        Ok((odd_y_parity, Some(chain_id)))
    }
}

=======
>>>>>>> 3774100a
#[cfg(test)]
mod tests {
    use crate::transaction::signature::{
        recover_signer, recover_signer_unchecked, SECP256K1N_HALF,
    };
    use alloy_eips::eip2718::Decodable2718;
    use alloy_primitives::{hex, Address, PrimitiveSignature as Signature, B256, U256};
    use std::str::FromStr;

    #[test]
    fn test_recover_signer() {
        let signature = Signature::new(
            U256::from_str(
                "18515461264373351373200002665853028612451056578545711640558177340181847433846",
            )
            .unwrap(),
            U256::from_str(
                "46948507304638947509940763649030358759909902576025900602547168820602576006531",
            )
            .unwrap(),
            false,
        );
        let hash =
            B256::from_str("daf5a779ae972f972197303d7b574746c7ef83eadac0f2791ad23db92e4c8e53")
                .unwrap();
        let signer = recover_signer(&signature, hash).unwrap();
        let expected = Address::from_str("0x9d8a62f656a8d1615c1294fd71e9cfb3e4855a4f").unwrap();
        assert_eq!(expected, signer);
    }

    #[test]
    fn eip_2_reject_high_s_value() {
        // This pre-homestead transaction has a high `s` value and should be rejected by the
        // `recover_signer` method:
        // https://etherscan.io/getRawTx?tx=0x9e6e19637bb625a8ff3d052b7c2fe57dc78c55a15d258d77c43d5a9c160b0384
        //
        // Block number: 46170
        let raw_tx = hex!("f86d8085746a52880082520894c93f2250589a6563f5359051c1ea25746549f0d889208686e75e903bc000801ba034b6fdc33ea520e8123cf5ac4a9ff476f639cab68980cd9366ccae7aef437ea0a0e517caa5f50e27ca0d1e9a92c503b4ccb039680c6d9d0c71203ed611ea4feb33");
        let tx = crate::transaction::TransactionSigned::decode_2718(&mut &raw_tx[..]).unwrap();
        let signature = tx.signature();

        // make sure we know it's greater than SECP256K1N_HALF
        assert!(signature.s() > SECP256K1N_HALF);

        // recover signer, expect failure
        let hash = tx.hash();
        assert!(recover_signer(signature, hash).is_none());

        // use unchecked, ensure it succeeds (the signature is valid if not for EIP-2)
        assert!(recover_signer_unchecked(signature, hash).is_some());
    }
}<|MERGE_RESOLUTION|>--- conflicted
+++ resolved
@@ -19,27 +19,11 @@
     let r: U256 = Decodable::decode(buf)?;
     let s: U256 = Decodable::decode(buf)?;
 
-<<<<<<< HEAD
-    if matches!(v, Parity::Parity(_)) {
-        return Err(alloy_rlp::Error::Custom("invalid parity for legacy transaction"));
-    }
-
-    Ok((Signature::new(r, s, v), v.chain_id()))
-=======
     let Some((parity, chain_id)) = from_eip155_value(v) else {
-        // pre bedrock system transactions were sent from the zero address as legacy
-        // transactions with an empty signature
-        //
-        // NOTE: this is very hacky and only relevant for op-mainnet pre bedrock
-        #[cfg(feature = "optimism")]
-        if v == 0 && r.is_zero() && s.is_zero() {
-            return Ok((Signature::new(r, s, false), None))
-        }
         return Err(alloy_rlp::Error::Custom("invalid parity for legacy transaction"))
     };
 
     Ok((Signature::new(r, s, parity), chain_id))
->>>>>>> 3774100a
 }
 
 /// Recover signer from message hash, _without ensuring that the signature has a low `s`
@@ -73,42 +57,6 @@
     recover_signer_unchecked(signature, hash)
 }
 
-<<<<<<< HEAD
-/// Returns [Parity] value based on `chain_id` for legacy transaction signature.
-#[allow(clippy::missing_const_for_fn)]
-pub fn legacy_parity(signature: &Signature, chain_id: Option<u64>) -> Parity {
-    if let Some(chain_id) = chain_id {
-        Parity::Parity(signature.v().y_parity()).with_chain_id(chain_id)
-    } else {
-        Parity::NonEip155(signature.v().y_parity())
-    }
-}
-
-/// Returns a signature with the given chain ID applied to the `v` value.
-pub(crate) fn with_eip155_parity(signature: &Signature, chain_id: Option<u64>) -> Signature {
-    Signature::new(signature.r(), signature.s(), legacy_parity(signature, chain_id))
-}
-
-/// Outputs (`odd_y_parity`, `chain_id`) from the `v` value.
-/// This doesn't check validity of the `v` value for optimism.
-#[inline]
-pub const fn extract_chain_id(v: u64) -> alloy_rlp::Result<(bool, Option<u64>)> {
-    if v < 35 {
-        // non-EIP-155 legacy scheme, v = 27 for even y-parity, v = 28 for odd y-parity
-        if v != 27 && v != 28 {
-            return Err(RlpError::Custom("invalid Ethereum signature (V is not 27 or 28)"))
-        }
-        Ok((v == 28, None))
-    } else {
-        // EIP-155: v = {0, 1} + CHAIN_ID * 2 + 35
-        let odd_y_parity = ((v - 35) % 2) != 0;
-        let chain_id = (v - 35) >> 1;
-        Ok((odd_y_parity, Some(chain_id)))
-    }
-}
-
-=======
->>>>>>> 3774100a
 #[cfg(test)]
 mod tests {
     use crate::transaction::signature::{
