--- conflicted
+++ resolved
@@ -16,11 +16,7 @@
 reth-primitives.workspace = true
 reth-net-common.workspace = true
 reth-net-nat.workspace = true
-<<<<<<< HEAD
-reth-network-peers.workspace = true
-=======
 reth-network-peers = { workspace = true, features = ["secp256k1"] }
->>>>>>> a5d825ed
 
 # ethereum
 alloy-rlp = { workspace = true, features = ["derive"] }
