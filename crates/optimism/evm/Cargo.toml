--- conflicted
+++ resolved
@@ -34,11 +34,8 @@
 
 [dev-dependencies]
 reth-revm = { workspace = true, features = ["test-utils"] }
-<<<<<<< HEAD
 reth-chainspec = { workspace = true, features = ["test-utils"] }
-=======
 reth-optimism-chainspec.workspace = true
->>>>>>> 7ea748e2
 
 [features]
 optimism = [
