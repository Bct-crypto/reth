//! Standalone crate for Optimism-specific Reth primitive types.

#![doc(
    html_logo_url = "https://raw.githubusercontent.com/paradigmxyz/reth/main/assets/reth-docs.png",
    html_favicon_url = "https://avatars0.githubusercontent.com/u/97369466?s=256",
    issue_tracker_base_url = "https://github.com/paradigmxyz/reth/issues/"
)]
#![cfg_attr(docsrs, feature(doc_cfg, doc_auto_cfg))]

pub mod bedrock;
pub mod tx_type;

pub use tx_type::OpTxType;

use alloy_consensus::Header;
use reth_node_types::NodePrimitives;
<<<<<<< HEAD
use reth_primitives::{Block, Receipt, TransactionSigned};
=======
use reth_primitives::{Block, BlockBody, Receipt, TransactionSigned};
>>>>>>> 78182851

/// Optimism primitive types.
#[derive(Debug, Default, Clone, PartialEq, Eq)]
pub struct OpPrimitives;

impl NodePrimitives for OpPrimitives {
    type Block = Block;
    type BlockHeader = Header;
<<<<<<< HEAD
    type BlockBody = Block;
=======
    type BlockBody = BlockBody;
>>>>>>> 78182851
    type SignedTx = TransactionSigned;
    type TxType = OpTxType;
    type Receipt = Receipt;
}<|MERGE_RESOLUTION|>--- conflicted
+++ resolved
@@ -14,11 +14,7 @@
 
 use alloy_consensus::Header;
 use reth_node_types::NodePrimitives;
-<<<<<<< HEAD
-use reth_primitives::{Block, Receipt, TransactionSigned};
-=======
 use reth_primitives::{Block, BlockBody, Receipt, TransactionSigned};
->>>>>>> 78182851
 
 /// Optimism primitive types.
 #[derive(Debug, Default, Clone, PartialEq, Eq)]
@@ -27,11 +23,7 @@
 impl NodePrimitives for OpPrimitives {
     type Block = Block;
     type BlockHeader = Header;
-<<<<<<< HEAD
-    type BlockBody = Block;
-=======
     type BlockBody = BlockBody;
->>>>>>> 78182851
     type SignedTx = TransactionSigned;
     type TxType = OpTxType;
     type Receipt = Receipt;
