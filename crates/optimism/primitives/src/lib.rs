--- conflicted
+++ resolved
@@ -10,10 +10,7 @@
 #![cfg(feature = "optimism")]
 
 pub mod bedrock;
-<<<<<<< HEAD
+pub mod op_tx_type;
 pub mod signed_transaction;
 
-pub use signed_transaction::OpTransactionSigned;
-=======
-pub mod op_tx_type;
->>>>>>> c44edf5c
+pub use signed_transaction::OpTransactionSigned;