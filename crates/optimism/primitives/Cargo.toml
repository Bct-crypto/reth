[package]
name = "reth-optimism-primitives"
version.workspace = true
edition.workspace = true
rust-version.workspace = true
license.workspace = true
homepage.workspace = true
repository.workspace = true
description = "OP primitive types"

[lints]
workspace = true

[dependencies]
# reth
reth-primitives-traits.workspace = true
reth-codecs = { workspace = true, optional = true }
reth-primitives = { workspace = true, features = ["reth-codec"], optional = true }

# ethereum
alloy-primitives.workspace = true
alloy-consensus.workspace = true
alloy-eips.workspace = true
alloy-rlp.workspace = true

# op
op-alloy-consensus.workspace = true

# codec
bytes.workspace = true
<<<<<<< HEAD
=======
serde = { workspace = true, optional = true }
>>>>>>> 7fb862cb

# misc
derive_more.workspace = true

[dev-dependencies]
reth-codecs = { workspace = true, features = ["test-utils"] }
rstest.workspace = true

[features]
default = ["reth-codec"]
reth-codec = [
    "dep:reth-codecs",
<<<<<<< HEAD
    "dep:reth-primitives",
=======
    "dep:reth-primitives"
]
serde = [
    "dep:serde",
    "reth-primitives-traits/serde",
    "alloy-primitives/serde",
    "alloy-consensus/serde",
    "alloy-eips/serde",
    "bytes/serde",
    "reth-codecs/serde",
    "op-alloy-consensus/serde",
>>>>>>> 7fb862cb
]<|MERGE_RESOLUTION|>--- conflicted
+++ resolved
@@ -28,10 +28,7 @@
 
 # codec
 bytes.workspace = true
-<<<<<<< HEAD
-=======
 serde = { workspace = true, optional = true }
->>>>>>> 7fb862cb
 
 # misc
 derive_more.workspace = true
@@ -44,9 +41,6 @@
 default = ["reth-codec"]
 reth-codec = [
     "dep:reth-codecs",
-<<<<<<< HEAD
-    "dep:reth-primitives",
-=======
     "dep:reth-primitives"
 ]
 serde = [
@@ -58,5 +52,4 @@
     "bytes/serde",
     "reth-codecs/serde",
     "op-alloy-consensus/serde",
->>>>>>> 7fb862cb
 ]